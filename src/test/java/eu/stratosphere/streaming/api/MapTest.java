/***********************************************************************************************************************
 *
 * Copyright (C) 2010-2014 by the Stratosphere project (http://stratosphere.eu)
 *
 * Licensed under the Apache License, Version 2.0 (the "License"); you may not use this file except in compliance with
 * the License. You may obtain a copy of the License at
 *
 *     http://www.apache.org/licenses/LICENSE-2.0
 *
 * Unless required by applicable law or agreed to in writing, software distributed under the License is distributed on
 * an "AS IS" BASIS, WITHOUT WARRANTIES OR CONDITIONS OF ANY KIND, either express or implied. See the License for the
 * specific language governing permissions and limitations under the License.
 *
 **********************************************************************************************************************/

package eu.stratosphere.streaming.api;

import static org.junit.Assert.*;

import java.util.ArrayList;
import java.util.List;

import org.junit.Test;

import eu.stratosphere.api.java.functions.MapFunction;
import eu.stratosphere.api.java.tuple.Tuple1;
import eu.stratosphere.util.Collector;

public class MapTest {

	public static final class MySource extends SourceFunction<Tuple1<Integer>> {

		@Override
		public void invoke(Collector<Tuple1<Integer>> collector) throws Exception {
			for (int i = 0; i < 10; i++) {
				collector.collect(new Tuple1<Integer>(i));
			}
		}
	}

	public static final class MyFieldsSource extends SourceFunction<Tuple1<Integer>> {

		@Override
		public void invoke(Collector<Tuple1<Integer>> collector) throws Exception {
			for (int i = 0; i < MAXSOURCE; i++) {
				collector.collect(new Tuple1<Integer>(5));
			}
		}
	}
	
	public static final class MyDiffFieldsSource extends SourceFunction<Tuple1<Integer>> {

		@Override
		public void invoke(Collector<Tuple1<Integer>> collector) throws Exception {
			for (int i = 0; i < 9; i++) {
				collector.collect(new Tuple1<Integer>(i));
			}
		}
	}

	public static final class MyMap extends MapFunction<Tuple1<Integer>, Tuple1<Integer>> {

		@Override
		public Tuple1<Integer> map(Tuple1<Integer> value) throws Exception {
			return new Tuple1<Integer>(value.f0 * value.f0);
		}
	}

	public static final class MyFieldsMap extends MapFunction<Tuple1<Integer>, Tuple1<Integer>> {

		private int counter = 0;

		@Override
		public Tuple1<Integer> map(Tuple1<Integer> value) throws Exception {
			counter++;

			if (counter == MAXSOURCE)
				allInOne = true;
			return new Tuple1<Integer>(value.f0 * value.f0);
		}
	}
	
	public static final class MyDiffFieldsMap extends MapFunction<Tuple1<Integer>, Tuple1<Integer>> {

		private int counter = 0;

		@Override
		public Tuple1<Integer> map(Tuple1<Integer> value) throws Exception {
			counter++;
			System.out.println(counter);
			if (counter > 3)
				threeInAll = false;
			return new Tuple1<Integer>(value.f0 * value.f0);
		}
	}

	public static final class MySink extends SinkFunction<Tuple1<Integer>> {

		@Override
		public void invoke(Tuple1<Integer> tuple) {
			result.add(tuple.f0);
		}
	}

	public static final class MyBroadcastSink extends SinkFunction<Tuple1<Integer>> {

		@Override
		public void invoke(Tuple1<Integer> tuple) {
			broadcastResult++;
		}
	}

	public static final class MyShufflesSink extends SinkFunction<Tuple1<Integer>> {

		@Override
		public void invoke(Tuple1<Integer> tuple) {
			shuffleResult++;
		}
	}

	public static final class MyFieldsSink extends SinkFunction<Tuple1<Integer>> {

		@Override
		public void invoke(Tuple1<Integer> tuple) {
			fieldsResult++;
		}
	}
	
	public static final class MyDiffFieldsSink extends SinkFunction<Tuple1<Integer>> {

		@Override
		public void invoke(Tuple1<Integer> tuple) {
			diffFieldsResult++;
		}
	}
	
	public static final class MyGraphSink extends SinkFunction<Tuple1<Integer>> {

		@Override
		public void invoke(Tuple1<Integer> tuple) {
			graphResult++;
		}
	}

	private static List<Integer> expected = new ArrayList<Integer>();
	private static List<Integer> result = new ArrayList<Integer>();
	private static int broadcastResult = 0;
	private static int shuffleResult = 0;
	private static int fieldsResult = 0;
	private static int diffFieldsResult = 0;
	private static int graphResult = 0;
	private static final int PARALELISM = 1;
	private static final int MAXSOURCE = 10;
	private static boolean allInOne = false;
	private static boolean threeInAll = true;

	private static void fillExpectedList() {
		for (int i = 0; i < 10; i++) {
			expected.add(i * i);
		}
	}

	@Test
	public void mapTest() throws Exception {

		StreamExecutionEnvironment env = new StreamExecutionEnvironment();

<<<<<<< HEAD
		DataStream<Tuple1<Integer>> dataStream = context.addSource(new MySource(), 1)
				.map(new MyMap(), PARALELISM).addSink(new MySink());
=======
		DataStream<Tuple1<String>> dataStream = env.addDummySource().map(new MyMap(), PARALELISM)
				.addDummySink();
>>>>>>> ad81e712

		env.execute();

<<<<<<< HEAD
		fillExpectedList();
=======
		JobGraphBuilder jgb = env.jobGB();
>>>>>>> ad81e712

		assertTrue(expected.equals(result));
	}

	@Test
	public void broadcastSinkTest() throws Exception {
		StreamExecutionEnvironment context = new StreamExecutionEnvironment();
		DataStream<Tuple1<Integer>> dataStream = context
				.addSource(new MySource(), 1)
				.broadcast()
				.map(new MyMap(), 3)
				.addSink(new MyBroadcastSink());

		context.execute();
		assertEquals(30, broadcastResult);

	}

	@Test
	public void shuffleSinkTest() throws Exception {
		StreamExecutionEnvironment context = new StreamExecutionEnvironment();
		DataStream<Tuple1<Integer>> dataStream = context
				.addSource(new MySource(), 1)
				.map(new MyMap(), 3)
				.addSink(new MyShufflesSink());

		context.execute();
		assertEquals(10, shuffleResult);

	}

	@Test
	public void fieldsSinkTest() throws Exception {
		StreamExecutionEnvironment context = new StreamExecutionEnvironment();
		DataStream<Tuple1<Integer>> dataStream = context
				.addSource(new MySource(), 1)
				.partitionBy(0)
				.map(new MyMap(), 3)
				.addSink(new MyFieldsSink());

		context.execute();
		assertEquals(10, fieldsResult);

	}

	@Test
	public void fieldsMapTest() throws Exception {
		StreamExecutionEnvironment context = new StreamExecutionEnvironment();
		DataStream<Tuple1<Integer>> dataStream = context
				.addSource(new MyFieldsSource(), 1)
				.partitionBy(0)
				.map(new MyFieldsMap(), 3)
				.addSink(new MyFieldsSink());

		context.execute();
		assertTrue(allInOne);

	}
	
	@Test
	public void diffFieldsMapTest() throws Exception {
		StreamExecutionEnvironment context = new StreamExecutionEnvironment();
		DataStream<Tuple1<Integer>> dataStream = context
				.addSource(new MyDiffFieldsSource(), 1)
				.partitionBy(0)
				.map(new MyDiffFieldsMap(), 3)
				.addSink(new MyDiffFieldsSink());

		context.execute();
		assertTrue(threeInAll);
		assertEquals(9, diffFieldsResult);

	}

	
	@Test
	public void graphTest() throws Exception {
		StreamExecutionEnvironment context = new StreamExecutionEnvironment();
		DataStream<Tuple1<Integer>> dataStream = context
				.addSource(new MySource(), 2)
				.partitionBy(0)
				.map(new MyMap(), 3)
				.broadcast()
				.addSink(new MyGraphSink(),2);

		context.execute();
		assertEquals(40, graphResult);
		
	}
}<|MERGE_RESOLUTION|>--- conflicted
+++ resolved
@@ -165,90 +165,80 @@
 
 		StreamExecutionEnvironment env = new StreamExecutionEnvironment();
 
-<<<<<<< HEAD
-		DataStream<Tuple1<Integer>> dataStream = context.addSource(new MySource(), 1)
+		DataStream<Tuple1<Integer>> dataStream = env.addSource(new MySource(), 1)
 				.map(new MyMap(), PARALELISM).addSink(new MySink());
-=======
-		DataStream<Tuple1<String>> dataStream = env.addDummySource().map(new MyMap(), PARALELISM)
-				.addDummySink();
->>>>>>> ad81e712
-
-		env.execute();
-
-<<<<<<< HEAD
+
+		env.execute();
+
 		fillExpectedList();
-=======
-		JobGraphBuilder jgb = env.jobGB();
->>>>>>> ad81e712
 
 		assertTrue(expected.equals(result));
 	}
 
 	@Test
 	public void broadcastSinkTest() throws Exception {
-		StreamExecutionEnvironment context = new StreamExecutionEnvironment();
-		DataStream<Tuple1<Integer>> dataStream = context
+		StreamExecutionEnvironment env = new StreamExecutionEnvironment();
+		DataStream<Tuple1<Integer>> dataStream = env
 				.addSource(new MySource(), 1)
 				.broadcast()
 				.map(new MyMap(), 3)
 				.addSink(new MyBroadcastSink());
 
-		context.execute();
+		env.execute();
 		assertEquals(30, broadcastResult);
 
 	}
 
 	@Test
 	public void shuffleSinkTest() throws Exception {
-		StreamExecutionEnvironment context = new StreamExecutionEnvironment();
-		DataStream<Tuple1<Integer>> dataStream = context
+		StreamExecutionEnvironment env = new StreamExecutionEnvironment();
+		DataStream<Tuple1<Integer>> dataStream = env
 				.addSource(new MySource(), 1)
 				.map(new MyMap(), 3)
 				.addSink(new MyShufflesSink());
-
-		context.execute();
+		env.execute();
 		assertEquals(10, shuffleResult);
 
 	}
 
 	@Test
 	public void fieldsSinkTest() throws Exception {
-		StreamExecutionEnvironment context = new StreamExecutionEnvironment();
-		DataStream<Tuple1<Integer>> dataStream = context
+		StreamExecutionEnvironment env = new StreamExecutionEnvironment();
+		DataStream<Tuple1<Integer>> dataStream = env
 				.addSource(new MySource(), 1)
 				.partitionBy(0)
 				.map(new MyMap(), 3)
 				.addSink(new MyFieldsSink());
 
-		context.execute();
+		env.execute();
 		assertEquals(10, fieldsResult);
 
 	}
 
 	@Test
 	public void fieldsMapTest() throws Exception {
-		StreamExecutionEnvironment context = new StreamExecutionEnvironment();
-		DataStream<Tuple1<Integer>> dataStream = context
+		StreamExecutionEnvironment env = new StreamExecutionEnvironment();
+		DataStream<Tuple1<Integer>> dataStream = env
 				.addSource(new MyFieldsSource(), 1)
 				.partitionBy(0)
 				.map(new MyFieldsMap(), 3)
 				.addSink(new MyFieldsSink());
 
-		context.execute();
+		env.execute();
 		assertTrue(allInOne);
 
 	}
 	
 	@Test
 	public void diffFieldsMapTest() throws Exception {
-		StreamExecutionEnvironment context = new StreamExecutionEnvironment();
-		DataStream<Tuple1<Integer>> dataStream = context
+		StreamExecutionEnvironment env = new StreamExecutionEnvironment();
+		DataStream<Tuple1<Integer>> dataStream = env
 				.addSource(new MyDiffFieldsSource(), 1)
 				.partitionBy(0)
 				.map(new MyDiffFieldsMap(), 3)
 				.addSink(new MyDiffFieldsSink());
 
-		context.execute();
+		env.execute();
 		assertTrue(threeInAll);
 		assertEquals(9, diffFieldsResult);
 
@@ -257,15 +247,15 @@
 	
 	@Test
 	public void graphTest() throws Exception {
-		StreamExecutionEnvironment context = new StreamExecutionEnvironment();
-		DataStream<Tuple1<Integer>> dataStream = context
+		StreamExecutionEnvironment env = new StreamExecutionEnvironment();
+		DataStream<Tuple1<Integer>> dataStream = env
 				.addSource(new MySource(), 2)
 				.partitionBy(0)
 				.map(new MyMap(), 3)
 				.broadcast()
 				.addSink(new MyGraphSink(),2);
 
-		context.execute();
+		env.execute();
 		assertEquals(40, graphResult);
 		
 	}
