/***********************************************************************************************************************
 *
 * Copyright (C) 2010-2014 by the Stratosphere project (http://stratosphere.eu)
 *
 * Licensed under the Apache License, Version 2.0 (the "License"); you may not use this file except in compliance with
 * the License. You may obtain a copy of the License at
 *
 *     http://www.apache.org/licenses/LICENSE-2.0
 *
 * Unless required by applicable law or agreed to in writing, software distributed under the License is distributed on
 * an "AS IS" BASIS, WITHOUT WARRANTIES OR CONDITIONS OF ANY KIND, either express or implied. See the License for the
 * specific language governing permissions and limitations under the License.
 *
 **********************************************************************************************************************/

package eu.stratosphere.streaming.util;

import java.io.BufferedReader;
import java.io.BufferedWriter;
import java.io.File;
import java.io.FileNotFoundException;
import java.io.FileOutputStream;
import java.io.FileReader;
import java.io.FileWriter;
import java.io.IOException;
import java.io.InputStreamReader;
import java.net.MalformedURLException;
import java.net.URL;

import org.apache.commons.codec.digest.DigestUtils;
import org.apache.commons.io.FileUtils;
import org.apache.commons.logging.Log;
import org.apache.commons.logging.LogFactory;

public class TestDataUtil {

	// TODO: Exception handling
	// TODO: check checksum after download
	private static final Log log = LogFactory.getLog(TestDataUtil.class);
	public static final String testDataDir = "src/test/resources/testdata/";
	public static final String testRepoUrl = "http://info.ilab.sztaki.hu/~mbalassi/flink-streaming/testdata/";
	public static final String testChekSumDir = "src/test/resources/testdata_checksum/";

	public static void downloadIfNotExists(String fileName) {

		File file = new File(testDataDir + fileName);
		File checkFile = new File(testChekSumDir + fileName + ".md5");
		String checkSumDesired = new String();
		String checkSumActaul = new String();

		File testDataDirectory = new File(testDataDir);
		testDataDirectory.mkdirs();

		try {
			FileReader fileReader = new FileReader(checkFile);
			BufferedReader bufferedReader = new BufferedReader(fileReader);
			checkSumDesired = bufferedReader.readLine();
			bufferedReader.close();
			fileReader.close();
		} catch (FileNotFoundException e1) {
			// TODO Auto-generated catch block
			e1.printStackTrace();
		} catch (IOException e2) {
			// TODO Auto-generated catch block
			e2.printStackTrace();
		}

		if (file.exists()) {
			if (log.isInfoEnabled()) {
				log.info(fileName + " already exists.");
			}
			try {
				checkSumActaul = DigestUtils.md5Hex(FileUtils.readFileToByteArray(file));
			} catch (IOException e) {
				// TODO Auto-generated catch block
				e.printStackTrace();
			}
			if (!checkSumActaul.equals(checkSumDesired)) {
				if (log.isInfoEnabled()) {
					log.info("Checksum is incorrect.");
					log.info("Downloading file.");
				}
				download(fileName);
			}
		} else {
			if (log.isInfoEnabled()) {
				log.info("File does not exist.");
				log.info("Downloading file.");
			}
			download(fileName);
		}

	}

	public static void download(String fileName) {
		System.out.println("downloading " + fileName);

		try {
<<<<<<< HEAD
			URL website = new URL(testRepoUrl + fileName);
			BufferedReader bReader = new BufferedReader(new InputStreamReader(website.openStream()));
			File outFile = new File(testDataDir + fileName);
			BufferedWriter bWriter = new BufferedWriter(new FileWriter(outFile));

			String line;
			while ((line = bReader.readLine()) != null) {
				bWriter.write(line);
				bWriter.newLine();
			}
			bWriter.close();
		} catch (MalformedURLException e1) {
			// TODO Auto-generated catch block
			e1.printStackTrace();
=======
			
			URL website = new URL(testRepoUrl + fileName );
			ReadableByteChannel rbc = Channels.newChannel(website.openStream());
			FileOutputStream fos = new FileOutputStream(testDataDir + fileName);
			fos.getChannel().transferFrom(rbc,0,Long.MAX_VALUE);
			
>>>>>>> 6f5e6d05
		} catch (IOException e) {
			// TODO Auto-generated catch block
			e.printStackTrace();
		}

		// try {
		// URL website = new URL(testRepoUrl + fileName );
		// ReadableByteChannel rbc = Channels.newChannel(website.openStream());
		// FileOutputStream fos = new FileOutputStream(testDataDir + fileName);
		// fos.getChannel().transferFrom(rbc,0,Long.MAX_VALUE);

		//// String myCommand = "wget -O " + testDataDir + fileName + " " +
		//// testRepoUrl + fileName;
		//// System.out.println(myCommand);
		//// Runtime.getRuntime().exec(myCommand);
		// } catch (IOException e) {
		// // TODO Auto-generated catch block
		// e.printStackTrace();
		// }
	}
}<|MERGE_RESOLUTION|>--- conflicted
+++ resolved
@@ -96,7 +96,6 @@
 		System.out.println("downloading " + fileName);
 
 		try {
-<<<<<<< HEAD
 			URL website = new URL(testRepoUrl + fileName);
 			BufferedReader bReader = new BufferedReader(new InputStreamReader(website.openStream()));
 			File outFile = new File(testDataDir + fileName);
@@ -111,32 +110,9 @@
 		} catch (MalformedURLException e1) {
 			// TODO Auto-generated catch block
 			e1.printStackTrace();
-=======
-			
-			URL website = new URL(testRepoUrl + fileName );
-			ReadableByteChannel rbc = Channels.newChannel(website.openStream());
-			FileOutputStream fos = new FileOutputStream(testDataDir + fileName);
-			fos.getChannel().transferFrom(rbc,0,Long.MAX_VALUE);
-			
->>>>>>> 6f5e6d05
 		} catch (IOException e) {
 			// TODO Auto-generated catch block
 			e.printStackTrace();
 		}
-
-		// try {
-		// URL website = new URL(testRepoUrl + fileName );
-		// ReadableByteChannel rbc = Channels.newChannel(website.openStream());
-		// FileOutputStream fos = new FileOutputStream(testDataDir + fileName);
-		// fos.getChannel().transferFrom(rbc,0,Long.MAX_VALUE);
-
-		//// String myCommand = "wget -O " + testDataDir + fileName + " " +
-		//// testRepoUrl + fileName;
-		//// System.out.println(myCommand);
-		//// Runtime.getRuntime().exec(myCommand);
-		// } catch (IOException e) {
-		// // TODO Auto-generated catch block
-		// e.printStackTrace();
-		// }
 	}
 }