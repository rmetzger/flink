/***********************************************************************************************************************
 *
 * Copyright (C) 2010-2014 by the Stratosphere project (http://stratosphere.eu)
 *
 * Licensed under the Apache License, Version 2.0 (the "License"); you may not use this file except in compliance with
 * the License. You may obtain a copy of the License at
 *
 *     http://www.apache.org/licenses/LICENSE-2.0
 *
 * Unless required by applicable law or agreed to in writing, software distributed under the License is distributed on
 * an "AS IS" BASIS, WITHOUT WARRANTIES OR CONDITIONS OF ANY KIND, either express or implied. See the License for the
 * specific language governing permissions and limitations under the License.
 *
 **********************************************************************************************************************/

package eu.stratosphere.streaming.faulttolerance;

import java.util.Arrays;
import java.util.HashMap;
import java.util.Map;

import eu.stratosphere.streaming.api.streamrecord.StreamRecord;

public class ExactlyOnceFaultToleranceBuffer extends FaultToleranceBuffer {

	protected Map<String, int[]> ackCounter;
	int[] initialAckCounts;

	public ExactlyOnceFaultToleranceBuffer(int[] numberOfChannels, String componentInstanceID) {
		super(numberOfChannels, componentInstanceID);
		this.ackCounter = new HashMap<String, int[]>();
		this.initialAckCounts = new int[numberOfEffectiveChannels.length + 1];
		for (int i = 0; i < numberOfEffectiveChannels.length; i++) {
			this.initialAckCounts[i + 1] = numberOfEffectiveChannels[i];
		}
	}

	@Override
	protected void addToAckCounter(String id) {
		ackCounter.put(id, Arrays.copyOf(initialAckCounts, numberOfEffectiveChannels.length + 1));
	}
	
	
	protected void addToAckCounter(String id, int channel) {
		int[] acks=new int[numberOfEffectiveChannels.length + 1];
		acks[0]=numberOfEffectiveChannels.length-1;
		acks[channel+1]=numberOfEffectiveChannels[channel];
		ackCounter.put(id, acks);
	}

	@Override
	protected boolean removeFromAckCounter(String id) {
		return (ackCounter.remove(id) != null);
	}

	@Override
	protected void ack(String id, int channel) {

		int[] acks = ackCounter.get(id);

		if (acks != null) {
			if (decreaseAckCounter(acks, channel)) {
				remove(id);
			}
		}
	}

	protected boolean decreaseAckCounter(int[] acks, int channel) {

		acks[channel + 1]--;
		if (acks[channel + 1] == 0) {
			acks[0]++;
		}

		return (acks[0] == numberOfEffectiveChannels.length);
	}

	@Override
	protected StreamRecord failChannel(String id, int channel) {
		
		if(notAcked(id, channel)){
			int[] acks = ackCounter.get(id);
			acks[channel + 1] = 0;
			acks[0]++;
<<<<<<< HEAD
=======
			
			if(acks[0]==numberOfEffectiveChannels.length){
				remove(id);
			}
			
>>>>>>> 2fadd395
			return addToChannel(id, channel);
		} else{
			
			return null;
		}
		
	}
	
	protected StreamRecord addToChannel(String id, int channel) {

		StreamRecord record = recordBuffer.get(id).copy().setId(componentInstanceID);

		String new_id = record.getId();
		recordBuffer.put(new_id, record);
		addTimestamp(new_id);

		addToAckCounter(new_id,channel);
		return record;
	}

	protected boolean notAcked(String id, int channel) {
		int[] acks = ackCounter.get(id);
		if (acks != null) {
			if(acks[channel+1]>0){
				return true;
			}	
		} 
		
		return false;
	
	}

}
<|MERGE_RESOLUTION|>--- conflicted
+++ resolved
@@ -1,125 +1,119 @@
-/***********************************************************************************************************************
- *
- * Copyright (C) 2010-2014 by the Stratosphere project (http://stratosphere.eu)
- *
- * Licensed under the Apache License, Version 2.0 (the "License"); you may not use this file except in compliance with
- * the License. You may obtain a copy of the License at
- *
- *     http://www.apache.org/licenses/LICENSE-2.0
- *
- * Unless required by applicable law or agreed to in writing, software distributed under the License is distributed on
- * an "AS IS" BASIS, WITHOUT WARRANTIES OR CONDITIONS OF ANY KIND, either express or implied. See the License for the
- * specific language governing permissions and limitations under the License.
- *
- **********************************************************************************************************************/
-
-package eu.stratosphere.streaming.faulttolerance;
-
-import java.util.Arrays;
-import java.util.HashMap;
-import java.util.Map;
-
-import eu.stratosphere.streaming.api.streamrecord.StreamRecord;
-
-public class ExactlyOnceFaultToleranceBuffer extends FaultToleranceBuffer {
-
-	protected Map<String, int[]> ackCounter;
-	int[] initialAckCounts;
-
-	public ExactlyOnceFaultToleranceBuffer(int[] numberOfChannels, String componentInstanceID) {
-		super(numberOfChannels, componentInstanceID);
-		this.ackCounter = new HashMap<String, int[]>();
-		this.initialAckCounts = new int[numberOfEffectiveChannels.length + 1];
-		for (int i = 0; i < numberOfEffectiveChannels.length; i++) {
-			this.initialAckCounts[i + 1] = numberOfEffectiveChannels[i];
-		}
-	}
-
-	@Override
-	protected void addToAckCounter(String id) {
-		ackCounter.put(id, Arrays.copyOf(initialAckCounts, numberOfEffectiveChannels.length + 1));
-	}
-	
-	
-	protected void addToAckCounter(String id, int channel) {
-		int[] acks=new int[numberOfEffectiveChannels.length + 1];
-		acks[0]=numberOfEffectiveChannels.length-1;
-		acks[channel+1]=numberOfEffectiveChannels[channel];
-		ackCounter.put(id, acks);
-	}
-
-	@Override
-	protected boolean removeFromAckCounter(String id) {
-		return (ackCounter.remove(id) != null);
-	}
-
-	@Override
-	protected void ack(String id, int channel) {
-
-		int[] acks = ackCounter.get(id);
-
-		if (acks != null) {
-			if (decreaseAckCounter(acks, channel)) {
-				remove(id);
-			}
-		}
-	}
-
-	protected boolean decreaseAckCounter(int[] acks, int channel) {
-
-		acks[channel + 1]--;
-		if (acks[channel + 1] == 0) {
-			acks[0]++;
-		}
-
-		return (acks[0] == numberOfEffectiveChannels.length);
-	}
-
-	@Override
-	protected StreamRecord failChannel(String id, int channel) {
-		
-		if(notAcked(id, channel)){
-			int[] acks = ackCounter.get(id);
-			acks[channel + 1] = 0;
-			acks[0]++;
-<<<<<<< HEAD
-=======
-			
-			if(acks[0]==numberOfEffectiveChannels.length){
-				remove(id);
-			}
-			
->>>>>>> 2fadd395
-			return addToChannel(id, channel);
-		} else{
-			
-			return null;
-		}
-		
-	}
-	
-	protected StreamRecord addToChannel(String id, int channel) {
-
-		StreamRecord record = recordBuffer.get(id).copy().setId(componentInstanceID);
-
-		String new_id = record.getId();
-		recordBuffer.put(new_id, record);
-		addTimestamp(new_id);
-
-		addToAckCounter(new_id,channel);
-		return record;
-	}
-
-	protected boolean notAcked(String id, int channel) {
-		int[] acks = ackCounter.get(id);
-		if (acks != null) {
-			if(acks[channel+1]>0){
-				return true;
-			}	
-		} 
-		
-		return false;
-	
-	}
-
-}
+/***********************************************************************************************************************
+ *
+ * Copyright (C) 2010-2014 by the Stratosphere project (http://stratosphere.eu)
+ *
+ * Licensed under the Apache License, Version 2.0 (the "License"); you may not use this file except in compliance with
+ * the License. You may obtain a copy of the License at
+ *
+ *     http://www.apache.org/licenses/LICENSE-2.0
+ *
+ * Unless required by applicable law or agreed to in writing, software distributed under the License is distributed on
+ * an "AS IS" BASIS, WITHOUT WARRANTIES OR CONDITIONS OF ANY KIND, either express or implied. See the License for the
+ * specific language governing permissions and limitations under the License.
+ *
+ **********************************************************************************************************************/
+
+package eu.stratosphere.streaming.faulttolerance;
+
+import java.util.Arrays;
+import java.util.HashMap;
+import java.util.Map;
+
+import eu.stratosphere.streaming.api.streamrecord.StreamRecord;
+
+public class ExactlyOnceFaultToleranceBuffer extends FaultToleranceBuffer {
+
+	protected Map<String, int[]> ackCounter;
+	int[] initialAckCounts;
+
+	public ExactlyOnceFaultToleranceBuffer(int[] numberOfChannels, String componentInstanceID) {
+		super(numberOfChannels, componentInstanceID);
+		this.ackCounter = new HashMap<String, int[]>();
+		this.initialAckCounts = new int[numberOfEffectiveChannels.length + 1];
+		for (int i = 0; i < numberOfEffectiveChannels.length; i++) {
+			this.initialAckCounts[i + 1] = numberOfEffectiveChannels[i];
+		}
+	}
+
+	@Override
+	protected void addToAckCounter(String id) {
+		ackCounter.put(id, Arrays.copyOf(initialAckCounts, numberOfEffectiveChannels.length + 1));
+	}
+
+	protected void addToAckCounter(String id, int channel) {
+		int[] acks = new int[numberOfEffectiveChannels.length + 1];
+		acks[0] = numberOfEffectiveChannels.length - 1;
+		acks[channel + 1] = numberOfEffectiveChannels[channel];
+		ackCounter.put(id, acks);
+	}
+
+	@Override
+	protected boolean removeFromAckCounter(String id) {
+		return (ackCounter.remove(id) != null);
+	}
+
+	@Override
+	protected void ack(String id, int channel) {
+
+		int[] acks = ackCounter.get(id);
+
+		if (acks != null) {
+			if (decreaseAckCounter(acks, channel)) {
+				remove(id);
+			}
+		}
+	}
+
+	protected boolean decreaseAckCounter(int[] acks, int channel) {
+
+		acks[channel + 1]--;
+		if (acks[channel + 1] == 0) {
+			acks[0]++;
+		}
+
+		return (acks[0] == numberOfEffectiveChannels.length);
+	}
+
+	@Override
+	protected StreamRecord failChannel(String id, int channel) {
+
+		if (notAcked(id, channel)) {
+			int[] acks = ackCounter.get(id);
+			acks[channel + 1] = 0;
+			acks[0]++;
+
+			if (acks[0] == numberOfEffectiveChannels.length) {
+				remove(id);
+			}
+			return addToChannel(id, channel);
+		} else {
+			return null;
+		}
+
+	}
+
+	protected StreamRecord addToChannel(String id, int channel) {
+
+		StreamRecord record = recordBuffer.get(id).copy().setId(componentInstanceID);
+
+		String new_id = record.getId();
+		recordBuffer.put(new_id, record);
+		addTimestamp(new_id);
+
+		addToAckCounter(new_id, channel);
+		return record;
+	}
+
+	protected boolean notAcked(String id, int channel) {
+		int[] acks = ackCounter.get(id);
+		if (acks != null) {
+			if (acks[channel + 1] > 0) {
+				return true;
+			}
+		}
+
+		return false;
+
+	}
+
+}