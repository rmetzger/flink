--- conflicted
+++ resolved
@@ -32,12 +32,8 @@
 	private Long progress = 0L;
 
 	@Override
-<<<<<<< HEAD
 	public void invoke(Collector<Tuple4<String, String, Integer, Long>> out) throws Exception {
-=======
-	public void invoke(Collector<Tuple4<String, String, Integer, Long>> collector) throws Exception {
 		// Continuously emit tuples with random names and integers (grades).
->>>>>>> aea26bf6
 		while (true) {
 			outTuple.f0 = "grade";
 			outTuple.f1 = names[rand.nextInt(names.length)];
