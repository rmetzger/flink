--- conflicted
+++ resolved
@@ -32,13 +32,7 @@
 //TODO: figure out generic dummysink
 public class StreamExecutionEnvironment {
 	JobGraphBuilder jobGraphBuilder;
-<<<<<<< HEAD
-
-	public StreamExecutionEnvironment() {
-		jobGraphBuilder = new JobGraphBuilder("jobGraph", FaultToleranceType.NONE);
-
-=======
-	
+
 	public StreamExecutionEnvironment(int defaultBatchSize, long defaultBatchTimeoutMillis) {
 		if (defaultBatchSize < 1) {
 			throw new IllegalArgumentException("Batch size must be positive.");
@@ -46,12 +40,12 @@
 		if (defaultBatchTimeoutMillis < 1) {
 			throw new IllegalArgumentException("Batch timeout must be positive.");
 		}
-		jobGraphBuilder = new JobGraphBuilder("jobGraph", FaultToleranceType.NONE, defaultBatchSize, defaultBatchTimeoutMillis);
+		jobGraphBuilder = new JobGraphBuilder("jobGraph", FaultToleranceType.NONE,
+				defaultBatchSize, defaultBatchTimeoutMillis);
 	}
 
 	public StreamExecutionEnvironment() {
 		this(1, 1000);
->>>>>>> 381713bc
 	}
 
 	private static class DummySource extends UserSourceInvokable<Tuple1<String>> {
@@ -70,6 +64,7 @@
 	}
 
 	public <T extends Tuple> void setBatchSize(DataStream<T> inputStream) {
+
 		for (int i = 0; i < inputStream.connectIDs.size(); i++) {
 			jobGraphBuilder.setBatchSize(inputStream.connectIDs.get(i),
 					inputStream.batchSizes.get(i));
@@ -97,23 +92,10 @@
 
 		}
 	}
-<<<<<<< HEAD
 
 	public <T extends Tuple, R extends Tuple> DataStream<R> addFunction(String functionName,
 			DataStream<T> inputStream, final AbstractFunction function,
 			UserTaskInvokable<T, R> functionInvokable) {
-=======
-	
-	public <T extends Tuple> DataStream<T> setBatchSize(DataStream<T> stream, int batchSize) {
-		if (batchSize < 1) {
-			throw new IllegalArgumentException("Batch size must be positive.");
-		}
-		jobGraphBuilder.setComponentBatchSize(stream.getId(), batchSize);
-		return stream;
-	}
-	
-	public <T extends Tuple, R extends Tuple> DataStream<R> addFunction(String functionName, DataStream<T> inputStream, final AbstractFunction function, UserTaskInvokable<T, R> functionInvokable) {
->>>>>>> 381713bc
 		DataStream<R> returnStream = new DataStream<R>(this);
 
 		ByteArrayOutputStream baos = new ByteArrayOutputStream();
