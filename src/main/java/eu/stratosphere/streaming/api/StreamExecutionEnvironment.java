/***********************************************************************************************************************
 *
 * Copyright (C) 2010-2014 by the Stratosphere project (http://stratosphere.eu)
 *
 * Licensed under the Apache License, Version 2.0 (the "License"); you may not use this file except in compliance with
 * the License. You may obtain a copy of the License at
 *
 *     http://www.apache.org/licenses/LICENSE-2.0
 *
 * Unless required by applicable law or agreed to in writing, software distributed under the License is distributed on
 * an "AS IS" BASIS, WITHOUT WARRANTIES OR CONDITIONS OF ANY KIND, either express or implied. See the License for the
 * specific language governing permissions and limitations under the License.
 *
 **********************************************************************************************************************/

package eu.stratosphere.streaming.api;

import java.io.ByteArrayOutputStream;
import java.io.IOException;
import java.io.ObjectOutputStream;

import eu.stratosphere.api.common.functions.AbstractFunction;
import eu.stratosphere.api.java.tuple.Tuple;
import eu.stratosphere.api.java.tuple.Tuple1;
import eu.stratosphere.streaming.api.invokable.UserTaskInvokable;
import eu.stratosphere.streaming.faulttolerance.FaultToleranceType;
import eu.stratosphere.streaming.util.ClusterUtil;

//TODO:add link to ExecutionEnvironment
/**
 * ExecutionEnvironment for streaming jobs. An instance of it is necessary to
 * construct streaming topologies.
 * 
 */
public class StreamExecutionEnvironment {
	JobGraphBuilder jobGraphBuilder;
	
	private float clusterSize = 1;

	/**
	 * General constructor specifying the batch size in which the tuples are
	 * transmitted and their timeout boundary.
	 * 
	 * @param defaultBatchSize
	 *            number of tuples in a batch
	 * @param defaultBatchTimeoutMillis
	 *            timeout boundary in milliseconds
	 */
	public StreamExecutionEnvironment(int defaultBatchSize, long defaultBatchTimeoutMillis) {
		if (defaultBatchSize < 1) {
			throw new IllegalArgumentException("Batch size must be positive.");
		}
		if (defaultBatchTimeoutMillis < 1) {
			throw new IllegalArgumentException("Batch timeout must be positive.");
		}
		jobGraphBuilder = new JobGraphBuilder("jobGraph", FaultToleranceType.NONE,
				defaultBatchSize, defaultBatchTimeoutMillis);
	}

	/**
	 * Constructor for transmitting tuples individually with a 1 second timeout.
	 */
	public StreamExecutionEnvironment() {
		this(1, 1000);
	}

<<<<<<< HEAD
=======
	public StreamExecutionEnvironment setClusterSize(int clusterSize) {
		this.clusterSize = clusterSize;
		return this;
	}

	private static class DummySource extends UserSourceInvokable<Tuple1<String>> {
		private static final long serialVersionUID = 1L;

		public void invoke(Collector<Tuple1<String>> collector) {

			for (int i = 0; i < 10; i++) {
				collector.collect(new Tuple1<String>("source"));
			}
		}
	}

>>>>>>> 2f37ccfb
	/**
	 * Partitioning strategy on the stream.
	 */
	public static enum ConnectionType {
		SHUFFLE, BROADCAST, FIELD
	}

	/**
	 * Sets the batch size of the data stream in which the tuple are transmitted.
	 * 
	 * @param inputStream
	 *            input data stream
	 */
	public <T extends Tuple> void setBatchSize(DataStream<T> inputStream) {

		for (int i = 0; i < inputStream.connectIDs.size(); i++) {
			jobGraphBuilder.setBatchSize(inputStream.connectIDs.get(i),
					inputStream.batchSizes.get(i));
		}
	}

	// TODO: Link to JobGraph & JobGraphBuilder
	/**
	 * Internal function for assembling the underlying JobGraph of the job.
	 * 
	 * @param inputStream
	 *            input data stream
	 * @param outputID
	 *            ID of the output
	 */
	private <T extends Tuple> void connectGraph(DataStream<T> inputStream, String outputID) {

		for (int i = 0; i < inputStream.connectIDs.size(); i++) {
			ConnectionType type = inputStream.ctypes.get(i);
			String input = inputStream.connectIDs.get(i);
			int param = inputStream.cparams.get(i);

			switch (type) {
			case SHUFFLE:
				jobGraphBuilder.shuffleConnect(input, outputID);
				break;
			case BROADCAST:
				jobGraphBuilder.broadcastConnect(input, outputID);
				break;
			case FIELD:
				jobGraphBuilder.fieldsConnect(input, outputID, param);
				break;
			}

		}
		this.setBatchSize(inputStream);

	}

	// TODO: link to JobGraph, JobVertex
	/**
	 * Internal function for passing the user defined functions to the JobGraph
	 * of the job.
	 * 
	 * @param functionName
	 *            name of the function
	 * @param inputStream
	 *            input data stream
	 * @param function
	 *            the user defined function
	 * @param functionInvokable
	 *            the wrapping JobVertex instance
	 * @param parallelism
	 *            number of parallel instances of the function
	 * @return the data stream constructed
	 */
	<T extends Tuple, R extends Tuple> DataStream<R> addFunction(String functionName,
			DataStream<T> inputStream, final AbstractFunction function,
			UserTaskInvokable<T, R> functionInvokable, int parallelism) {
		DataStream<R> returnStream = new DataStream<R>(this);

		ByteArrayOutputStream baos = new ByteArrayOutputStream();
		ObjectOutputStream oos;
		try {
			oos = new ObjectOutputStream(baos);
			oos.writeObject(function);
		} catch (IOException e) {
			e.printStackTrace();
		}

		jobGraphBuilder.setTask(returnStream.getId(), functionInvokable, functionName,
				baos.toByteArray(), parallelism,(int) Math.ceil(parallelism/clusterSize));

		connectGraph(inputStream, returnStream.getId());

		return returnStream;
	}

	/**
	 * Ads a sink to the data stream closing it.
	 * 
	 * @param inputStream
	 *            input data stream
	 * @param sinkFunction
	 *            the user defined function
	 * @param parallelism
	 *            number of parallel instances of the function
	 * @return the data stream constructed
	 */
	public <T extends Tuple> DataStream<T> addSink(DataStream<T> inputStream,
			SinkFunction<T> sinkFunction, int parallelism) {
		DataStream<T> returnStream = new DataStream<T>(this);

		ByteArrayOutputStream baos = new ByteArrayOutputStream();
		ObjectOutputStream oos;
		try {
			oos = new ObjectOutputStream(baos);
			oos.writeObject(sinkFunction);
		} catch (IOException e) {
			// TODO Auto-generated catch block
			e.printStackTrace();
		}

		jobGraphBuilder.setSink(returnStream.getId(), new SinkInvokable<T>(sinkFunction), "sink",
				baos.toByteArray(), parallelism, (int) Math.ceil(parallelism/clusterSize));

		connectGraph(inputStream, returnStream.getId());

		return returnStream;
	}

	/**
	 * Ads a sink to the data stream closing it. To parallelism is defaulted to
	 * 1.
	 * 
	 * @param inputStream
	 *            input data stream
	 * @param sinkFunction
	 *            the user defined function
	 * @param parallelism
	 *            number of parallel instances of the function
	 * @return the data stream constructed
	 */
	public <T extends Tuple> DataStream<T> addSink(DataStream<T> inputStream,
			SinkFunction<T> sinkFunction) {
		return addSink(inputStream, sinkFunction, 1);
	}

	// TODO: link to SinkFunction
	/**
	 * Dummy implementation of the SinkFunction writing every tuple to the
	 * standard output.
	 * 
	 * @param <IN>
	 *            Input tuple type
	 */
	private static final class DummySink<IN extends Tuple> extends SinkFunction<IN> {
		private static final long serialVersionUID = 1L;

		@Override
		public void invoke(IN tuple) {
			System.out.println(tuple);
		}

	}

	/**
	 * Prints the tuples of the data stream to the standard output.
	 * 
	 * @param inputStream
	 *            the input data stream
	 * @return the data stream constructed
	 */
	public <T extends Tuple> DataStream<T> print(DataStream<T> inputStream) {
		DataStream<T> returnStream = addSink(inputStream, new DummySink<T>());

		jobGraphBuilder.setBytesFrom(inputStream.getId(), returnStream.getId());

		return returnStream;
	}

	// TODO: Link to JobGraph and ClusterUtil
	/**
	 * Executes the JobGraph of the on a mini cluster of CLusterUtil.
	 */
	public void execute() {
		ClusterUtil.runOnMiniCluster(jobGraphBuilder.getJobGraph());
	}

	// TODO: Link to DataStream
	/**
	 * Ads a data source thus opening a data stream.
	 * 
	 * @param sourceFunction
	 *            the user defined function
	 * @param parallelism
	 *            number of parallel instances of the function
	 * @return the data stream constructed
	 */
	public <T extends Tuple> DataStream<T> addSource(SourceFunction<T> sourceFunction,
			int parallelism) {
		DataStream<T> returnStream = new DataStream<T>(this);

		ByteArrayOutputStream baos = new ByteArrayOutputStream();
		ObjectOutputStream oos;
		try {
			oos = new ObjectOutputStream(baos);
			oos.writeObject(sourceFunction);
		} catch (IOException e) {
			// TODO Auto-generated catch block
			e.printStackTrace();
		}

		jobGraphBuilder.setSource(returnStream.getId(), sourceFunction, "source",
				baos.toByteArray(), parallelism, (int) Math.ceil(parallelism/clusterSize));

		return returnStream.copy();
	}

	//TODO: understand difference
	public DataStream<Tuple1<String>> readTextFile(String path) {
		return addSource(new FileSourceFunction(path), 1);
	}
<<<<<<< HEAD
=======

	public DataStream<Tuple1<String>> readTextStream(String path) {
		return addSource(new FileStreamFunction(path), 1);
	}

	public DataStream<Tuple1<String>> addDummySource() {
		DataStream<Tuple1<String>> returnStream = new DataStream<Tuple1<String>>(this);
>>>>>>> 2f37ccfb

	public DataStream<Tuple1<String>> readTextStream(String path) {
		return addSource(new FileStreamFunction(path), 1);
	}

	//TODO: Add link to JobGraphBuilder
	/**
	 * Getter of the JobGraphBuilder of the streaming job.
	 * @return
	 */
	public JobGraphBuilder jobGB() {
		return jobGraphBuilder;
	}
}<|MERGE_RESOLUTION|>--- conflicted
+++ resolved
@@ -64,25 +64,11 @@
 		this(1, 1000);
 	}
 
-<<<<<<< HEAD
-=======
 	public StreamExecutionEnvironment setClusterSize(int clusterSize) {
 		this.clusterSize = clusterSize;
 		return this;
 	}
 
-	private static class DummySource extends UserSourceInvokable<Tuple1<String>> {
-		private static final long serialVersionUID = 1L;
-
-		public void invoke(Collector<Tuple1<String>> collector) {
-
-			for (int i = 0; i < 10; i++) {
-				collector.collect(new Tuple1<String>("source"));
-			}
-		}
-	}
-
->>>>>>> 2f37ccfb
 	/**
 	 * Partitioning strategy on the stream.
 	 */
@@ -301,21 +287,11 @@
 	public DataStream<Tuple1<String>> readTextFile(String path) {
 		return addSource(new FileSourceFunction(path), 1);
 	}
-<<<<<<< HEAD
-=======
 
 	public DataStream<Tuple1<String>> readTextStream(String path) {
 		return addSource(new FileStreamFunction(path), 1);
 	}
 
-	public DataStream<Tuple1<String>> addDummySource() {
-		DataStream<Tuple1<String>> returnStream = new DataStream<Tuple1<String>>(this);
->>>>>>> 2f37ccfb
-
-	public DataStream<Tuple1<String>> readTextStream(String path) {
-		return addSource(new FileStreamFunction(path), 1);
-	}
-
 	//TODO: Add link to JobGraphBuilder
 	/**
 	 * Getter of the JobGraphBuilder of the streaming job.
