--- conflicted
+++ resolved
@@ -86,6 +86,34 @@
 	public StreamRecord() {
 	}
 
+	/**
+	 * Creates empty StreamRecord with number of fields set
+	 * 
+	 * @param numOfFields
+	 *            number of fields
+	 */
+	public StreamRecord(int numOfFields) {
+		this.numOfFields = numOfFields;
+		this.numOfTuples = 0;
+		this.batchSize = 1;
+		tupleBatch = new ArrayList<Tuple>(batchSize);
+	}
+
+	/**
+	 * Creates empty StreamRecord with number of fields and batch size set
+	 * 
+	 * @param numOfFields
+	 *            Number of fields in the tuples
+	 * @param batchSize
+	 *            Batch size
+	 */
+	public StreamRecord(int numOfFields, int batchSize) {
+		this.numOfFields = numOfFields;
+		this.numOfTuples = 0;
+		this.batchSize = batchSize;
+		tupleBatch = new ArrayList<Tuple>(batchSize);
+	}
+
 	public StreamRecord(StreamRecord record) {
 		this.numOfFields = record.getNumOfFields();
 		this.numOfTuples = 0;
@@ -95,47 +123,6 @@
 			this.tupleBatch.add(copyTuple(record.getTuple(i)));
 		}
 	}
-	
-	/**
-	 * Creates empty StreamRecord with number of fields set
-	 * 
-	 * @param numOfFields
-	 *            number of fields
-	 */
-	public StreamRecord(int numOfFields) {
-		this.numOfFields = numOfFields;
-		this.numOfTuples = 0;
-		this.batchSize = 1;
-		tupleBatch = new ArrayList<Tuple>(batchSize);
-	}
-
-	/**
-	 * Creates empty StreamRecord with number of fields and batch size set
-	 * 
-	 * @param numOfFields
-	 *            Number of fields in the tuples
-	 * @param batchSize
-	 *            Batch size
-	 */
-	public StreamRecord(int numOfFields, int batchSize) {
-		this.numOfFields = numOfFields;
-		this.numOfTuples = 0;
-		this.batchSize = batchSize;
-		tupleBatch = new ArrayList<Tuple>(batchSize);
-	}
-<<<<<<< HEAD
-
-	public StreamRecord(StreamRecord record) {
-		this.numOfFields = record.getNumOfFields();
-		this.numOfTuples = 0;
-		tupleBatch = new ArrayList<Tuple>();
-		this.uid = new UID(Arrays.copyOf(record.getId().getId(), 20));
-		for (int i = 0; i < record.getNumOfTuples(); ++i) {
-			this.tupleBatch.add(copyTuple(record.getTuple(i)));
-		}
-	}
-=======
->>>>>>> cf9e1aa5
 
 	/**
 	 * Creates a new batch of records containing only the given Tuple as element
@@ -161,10 +148,6 @@
 	 * @param tupleList
 	 *            Tuples to bes stored in the StreamRecord
 	 */
-<<<<<<< HEAD
-
-=======
->>>>>>> cf9e1aa5
 	public StreamRecord(List<Tuple> tupleList) {
 		numOfFields = tupleList.get(0).getArity();
 		numOfTuples = tupleList.size();
@@ -183,74 +166,21 @@
 		this(tuple, 1);
 	}
 
-<<<<<<< HEAD
+	/**
+	 * Checks whether the record batch is empty
+	 * 
+	 * @return true if the batch is empty, false if it contains Tuples
+	 */
 	public boolean isEmpty() {
 		return (this.numOfTuples == 0);
-=======
+	}
+
 	/**
 	 * Remove all the contents inside StreamRecord.
 	 */
-	public void Clear(){
+	public void Clear() {
 		this.numOfTuples = 0;
 		tupleBatch.clear();
->>>>>>> cf9e1aa5
-	}
-
-	/**
-	 * Checks if the number of fields are equal to the batch field size then
-	 * adds the Tuple to the end of the batch
-	 * 
-	 * @param tuple
-	 *            Tuple to be added as the next record of the batch
-	 * @throws TupleSizeMismatchException
-	 *             Tuple specified has illegal size
-	 */
-	public void addTuple(Tuple tuple) throws TupleSizeMismatchException {
-		addTuple(numOfTuples, tuple);
-	}
-
-	/**
-	 * Checks if the number of fields are equal to the batch field size then
-	 * inserts the Tuple to the given position into the recordbatch
-	 * 
-	 * @param index
-	 *            Position of the added tuple
-	 * @param tuple
-	 *            Tuple to be added as the next record of the batch
-	 * @throws TupleSizeMismatchException
-	 *             Tuple specified has illegal size
-	 */
-	public void addTuple(int index, Tuple tuple) throws TupleSizeMismatchException {
-		if (tuple.getArity() == numOfFields) {
-			tupleBatch.add(index, tuple);
-			numOfTuples++;
-		} else {
-			throw new TupleSizeMismatchException();
-		}
-	}
-
-	/**
-	 * Removes the tuple at the given position from the batch and returns it
-	 * 
-	 * @param index
-	 *            Index of tuple to remove
-	 * @return Removed tuple
-	 * @throws TupleSizeMismatchException
-	 *             Tuple specified has illegal size
-	 */
-	public Tuple removeTuple(int index) throws TupleSizeMismatchException {
-		if (index < numOfTuples) {
-			numOfTuples--;
-			return tupleBatch.remove(index);
-		} else {
-			throw new TupleSizeMismatchException();
-		}
-	}
-
-	
-	
-	public boolean isEmpty() {
-		return (this.numOfTuples == 0);
 	}
 
 	/**
@@ -1061,7 +991,6 @@
 	}
 
 	/**
-<<<<<<< HEAD
 	 * Checks if the number of fields are equal to the batch field size then
 	 * adds the Tuple to the end of the batch
 	 * 
@@ -1113,8 +1042,6 @@
 	}
 
 	/**
-=======
->>>>>>> cf9e1aa5
 	 * Creates a copy of the StreamRecord object by Serializing and
 	 * deserializing it
 	 * 
