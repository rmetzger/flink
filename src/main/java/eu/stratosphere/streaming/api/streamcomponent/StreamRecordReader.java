/***********************************************************************************************************************
 * Copyright (C) 2010-2013 by the Stratosphere project (http://stratosphere.eu)
 *
 * Licensed under the Apache License, Version 2.0 (the "License"); you may not use this file except in compliance with
 * the License. You may obtain a copy of the License at
 *
 *     http://www.apache.org/licenses/LICENSE-2.0
 *
 * Unless required by applicable law or agreed to in writing, software distributed under the License is distributed on
 * an "AS IS" BASIS, WITHOUT WARRANTIES OR CONDITIONS OF ANY KIND, either express or implied. See the License for the
 * specific language governing permissions and limitations under the License.
 **********************************************************************************************************************/

package eu.stratosphere.streaming.api.streamcomponent;

import java.io.IOException;

import eu.stratosphere.api.java.tuple.Tuple;
import eu.stratosphere.api.java.typeutils.runtime.TupleSerializer;
import eu.stratosphere.nephele.template.AbstractInvokable;
import eu.stratosphere.pact.runtime.plugable.DeserializationDelegate;
import eu.stratosphere.runtime.io.api.AbstractSingleGateRecordReader;
import eu.stratosphere.runtime.io.api.Reader;
import eu.stratosphere.runtime.io.gates.InputChannelResult;
import eu.stratosphere.streaming.api.streamrecord.StreamRecord;

/**
 * A record writer connects an input gate to an application. It allows the application
 * query for incoming records and read them from input gate.
 * 
 * @param <StreamRecord> The type of the record that can be read from this record reader.
 */
public class StreamRecordReader extends AbstractSingleGateRecordReader<StreamRecord> implements Reader<StreamRecord> {
	
	private final Class<? extends StreamRecord> recordType;
	private DeserializationDelegate<Tuple> deserializationDelegate;
	private TupleSerializer<Tuple> tupleSerializer;
	/**
	 * Stores the last read record.
	 */
	private StreamRecord lookahead;

	/**
	 * Stores if more no more records will be received from the assigned input gate.
	 */
	private boolean noMoreRecordsWillFollow;

	// --------------------------------------------------------------------------------------------
	
	/**
	 * Constructs a new record reader and registers a new input gate with the application's environment.
	 * 
	 * @param taskBase
<<<<<<< HEAD
	 *        The application that instantiated the record reader.
	 * @param recordType
	 *        The class of records that can be read from the record reader.
	 */
	public StreamRecordReader(AbstractInvokable taskBase, Class<? extends StreamRecord> recordType,
			DeserializationDelegate<Tuple> deserializationDelegate,
			TupleSerializer<Tuple> tupleSerializer) {
		super(taskBase);
=======
	 *            The application that instantiated the record reader.
	 * @param recordType
	 *            The class of records that can be read from the record reader.
	 * @param deserializationDelegate
	 *            Deserialization delegate
	 * @param tupleSerializer
	 *            Tuple serializer
	 */
	public StreamRecordReader(AbstractTask taskBase, Class<? extends StreamRecord> recordType,
			DeserializationDelegate<Tuple> deserializationDelegate,
			TupleSerializer<Tuple> tupleSerializer) {
		// super(taskBase, MutableRecordDeserializerFactory.<StreamRecord>
		// get(), 0);
		super(taskBase, MutableRecordDeserializerFactory.<StreamRecord> get(), 0);
		this.recordType = recordType;
		this.deserializationDelegate = deserializationDelegate;
		this.tupleSerializer = tupleSerializer;
	}

	/**
	 * Constructs a new record reader and registers a new input gate with the
	 * application's environment.
	 * 
	 * @param outputBase
	 *            The application that instantiated the record reader.
	 * @param recordType
	 *            The class of records that can be read from the record reader.
	 * @param deserializationDelegate
	 *            Deserialization delegate
	 * @param tupleSerializer
	 *            Tuple serializer
	 */
	public StreamRecordReader(AbstractOutputTask outputBase,
			Class<? extends StreamRecord> recordType,
			DeserializationDelegate<Tuple> deserializationDelegate,
			TupleSerializer<Tuple> tupleSerializer) {
		// super(outputBase, MutableRecordDeserializerFactory.<StreamRecord>
		// get(), 0);
		super(outputBase, MutableRecordDeserializerFactory.<StreamRecord> get(), 0);
>>>>>>> fea4ba21
		this.recordType = recordType;
		this.deserializationDelegate = deserializationDelegate;
		this.tupleSerializer = tupleSerializer;
	}
	
	// --------------------------------------------------------------------------------------------
	
	/**
	 * Checks if at least one more record can be read from the associated input gate. This method may block
	 * until the associated input gate is able to read the record from one of its input channels.
	 * 
	 * @return <code>true</code>it at least one more record can be read from the associated input gate, otherwise
	 *         <code>false</code>
	 */
	@Override
	public boolean hasNext() throws IOException, InterruptedException{
		if (this.lookahead != null) {
			return true;
		} else {
			if (this.noMoreRecordsWillFollow) {
				return false;
			}
			
			StreamRecord record = instantiateRecordType();
			record.setDeseralizationDelegate(deserializationDelegate, tupleSerializer);
			
			while (true) {
				InputChannelResult result = this.inputGate.readRecord(record);
				switch (result) {
					case INTERMEDIATE_RECORD_FROM_BUFFER:
					case LAST_RECORD_FROM_BUFFER:
						this.lookahead = record;
						return true;
						
					case END_OF_SUPERSTEP:
						if (incrementEndOfSuperstepEventAndCheck()) {
							return false;
						}
						else {
							break; // fall through and wait for next record/event
						}
						
					case TASK_EVENT:
						handleEvent(this.inputGate.getCurrentEvent());
						break;
						
					case END_OF_STREAM:
						this.noMoreRecordsWillFollow = true;
						return false;
				
					default:
						; // fall through the loop
				}
			}
		}
	}

	/**
	 * Reads the current record from the associated input gate.
	 * 
	 * @return the current record from the associated input gate.
	 * @throws IOException
	 *         thrown if any error occurs while reading the record from the input gate
	 */
	@Override
	public StreamRecord next() throws IOException, InterruptedException {
		if (hasNext()) {
			StreamRecord tmp = this.lookahead;
			this.lookahead = null;
			return tmp;
		} else {
			return null;
		}
	}
	
	@Override
	public boolean isInputClosed() {
		return this.noMoreRecordsWillFollow;
	}
	
	private StreamRecord instantiateRecordType() {
		try {
			return this.recordType.newInstance();
		} catch (InstantiationException e) {
			throw new RuntimeException("Cannot instantiate class '" + this.recordType.getName() + "'.", e);
		} catch (IllegalAccessException e) {
			throw new RuntimeException("Cannot instantiate class '" + this.recordType.getName() + "'.", e);
		}
	}
}<|MERGE_RESOLUTION|>--- conflicted
+++ resolved
@@ -25,13 +25,15 @@
 import eu.stratosphere.streaming.api.streamrecord.StreamRecord;
 
 /**
- * A record writer connects an input gate to an application. It allows the application
- * query for incoming records and read them from input gate.
+ * A record writer connects an input gate to an application. It allows the
+ * application query for incoming records and read them from input gate.
  * 
- * @param <StreamRecord> The type of the record that can be read from this record reader.
+ * @param <StreamRecord>
+ *            The type of the record that can be read from this record reader.
  */
-public class StreamRecordReader extends AbstractSingleGateRecordReader<StreamRecord> implements Reader<StreamRecord> {
-	
+public class StreamRecordReader extends AbstractSingleGateRecordReader<StreamRecord> implements
+		Reader<StreamRecord> {
+
 	private final Class<? extends StreamRecord> recordType;
 	private DeserializationDelegate<Tuple> deserializationDelegate;
 	private TupleSerializer<Tuple> tupleSerializer;
@@ -41,118 +43,82 @@
 	private StreamRecord lookahead;
 
 	/**
-	 * Stores if more no more records will be received from the assigned input gate.
+	 * Stores if more no more records will be received from the assigned input
+	 * gate.
 	 */
 	private boolean noMoreRecordsWillFollow;
 
 	// --------------------------------------------------------------------------------------------
-	
+
 	/**
-	 * Constructs a new record reader and registers a new input gate with the application's environment.
+	 * Constructs a new record reader and registers a new input gate with the
+	 * application's environment.
 	 * 
 	 * @param taskBase
-<<<<<<< HEAD
-	 *        The application that instantiated the record reader.
+	 *            The application that instantiated the record reader.
 	 * @param recordType
-	 *        The class of records that can be read from the record reader.
+	 *            The class of records that can be read from the record reader.
+	 * @param deserializationDelegate
+	 *            deserializationDelegate
+	 * @param tupleSerializer
+	 *            tupleSerializer
 	 */
 	public StreamRecordReader(AbstractInvokable taskBase, Class<? extends StreamRecord> recordType,
 			DeserializationDelegate<Tuple> deserializationDelegate,
 			TupleSerializer<Tuple> tupleSerializer) {
 		super(taskBase);
-=======
-	 *            The application that instantiated the record reader.
-	 * @param recordType
-	 *            The class of records that can be read from the record reader.
-	 * @param deserializationDelegate
-	 *            Deserialization delegate
-	 * @param tupleSerializer
-	 *            Tuple serializer
-	 */
-	public StreamRecordReader(AbstractTask taskBase, Class<? extends StreamRecord> recordType,
-			DeserializationDelegate<Tuple> deserializationDelegate,
-			TupleSerializer<Tuple> tupleSerializer) {
-		// super(taskBase, MutableRecordDeserializerFactory.<StreamRecord>
-		// get(), 0);
-		super(taskBase, MutableRecordDeserializerFactory.<StreamRecord> get(), 0);
 		this.recordType = recordType;
 		this.deserializationDelegate = deserializationDelegate;
 		this.tupleSerializer = tupleSerializer;
 	}
 
+	// --------------------------------------------------------------------------------------------
+
 	/**
-	 * Constructs a new record reader and registers a new input gate with the
-	 * application's environment.
+	 * Checks if at least one more record can be read from the associated input
+	 * gate. This method may block until the associated input gate is able to
+	 * read the record from one of its input channels.
 	 * 
-	 * @param outputBase
-	 *            The application that instantiated the record reader.
-	 * @param recordType
-	 *            The class of records that can be read from the record reader.
-	 * @param deserializationDelegate
-	 *            Deserialization delegate
-	 * @param tupleSerializer
-	 *            Tuple serializer
-	 */
-	public StreamRecordReader(AbstractOutputTask outputBase,
-			Class<? extends StreamRecord> recordType,
-			DeserializationDelegate<Tuple> deserializationDelegate,
-			TupleSerializer<Tuple> tupleSerializer) {
-		// super(outputBase, MutableRecordDeserializerFactory.<StreamRecord>
-		// get(), 0);
-		super(outputBase, MutableRecordDeserializerFactory.<StreamRecord> get(), 0);
->>>>>>> fea4ba21
-		this.recordType = recordType;
-		this.deserializationDelegate = deserializationDelegate;
-		this.tupleSerializer = tupleSerializer;
-	}
-	
-	// --------------------------------------------------------------------------------------------
-	
-	/**
-	 * Checks if at least one more record can be read from the associated input gate. This method may block
-	 * until the associated input gate is able to read the record from one of its input channels.
-	 * 
-	 * @return <code>true</code>it at least one more record can be read from the associated input gate, otherwise
-	 *         <code>false</code>
+	 * @return <code>true</code>it at least one more record can be read from the
+	 *         associated input gate, otherwise <code>false</code>
 	 */
 	@Override
-	public boolean hasNext() throws IOException, InterruptedException{
+	public boolean hasNext() throws IOException, InterruptedException {
 		if (this.lookahead != null) {
 			return true;
 		} else {
 			if (this.noMoreRecordsWillFollow) {
 				return false;
 			}
-			
+
 			StreamRecord record = instantiateRecordType();
 			record.setDeseralizationDelegate(deserializationDelegate, tupleSerializer);
-			
+
 			while (true) {
 				InputChannelResult result = this.inputGate.readRecord(record);
 				switch (result) {
-					case INTERMEDIATE_RECORD_FROM_BUFFER:
-					case LAST_RECORD_FROM_BUFFER:
-						this.lookahead = record;
-						return true;
-						
-					case END_OF_SUPERSTEP:
-						if (incrementEndOfSuperstepEventAndCheck()) {
-							return false;
-						}
-						else {
-							break; // fall through and wait for next record/event
-						}
-						
-					case TASK_EVENT:
-						handleEvent(this.inputGate.getCurrentEvent());
-						break;
-						
-					case END_OF_STREAM:
-						this.noMoreRecordsWillFollow = true;
+				case INTERMEDIATE_RECORD_FROM_BUFFER:
+				case LAST_RECORD_FROM_BUFFER:
+					this.lookahead = record;
+					return true;
+
+				case END_OF_SUPERSTEP:
+					if (incrementEndOfSuperstepEventAndCheck()) {
 						return false;
-				
-					default:
-						; // fall through the loop
+					} else {
+						break; // fall through and wait for next record/event
+					}
+
+				case TASK_EVENT:
+					handleEvent(this.inputGate.getCurrentEvent());
+					break;
+
+				case END_OF_STREAM:
+					this.noMoreRecordsWillFollow = true;
+					return false;
+
+				default:
+					; // fall through the loop
 				}
 			}
 		}
@@ -163,7 +129,8 @@
 	 * 
 	 * @return the current record from the associated input gate.
 	 * @throws IOException
-	 *         thrown if any error occurs while reading the record from the input gate
+	 *             thrown if any error occurs while reading the record from the
+	 *             input gate
 	 */
 	@Override
 	public StreamRecord next() throws IOException, InterruptedException {
@@ -175,19 +142,21 @@
 			return null;
 		}
 	}
-	
+
 	@Override
 	public boolean isInputClosed() {
 		return this.noMoreRecordsWillFollow;
 	}
-	
+
 	private StreamRecord instantiateRecordType() {
 		try {
 			return this.recordType.newInstance();
 		} catch (InstantiationException e) {
-			throw new RuntimeException("Cannot instantiate class '" + this.recordType.getName() + "'.", e);
+			throw new RuntimeException("Cannot instantiate class '" + this.recordType.getName()
+					+ "'.", e);
 		} catch (IllegalAccessException e) {
-			throw new RuntimeException("Cannot instantiate class '" + this.recordType.getName() + "'.", e);
+			throw new RuntimeException("Cannot instantiate class '" + this.recordType.getName()
+					+ "'.", e);
 		}
 	}
 }