/***********************************************************************************************************************
 *
 * Copyright (C) 2010-2014 by the Stratosphere project (http://stratosphere.eu)
 *
 * Licensed under the Apache License, Version 2.0 (the "License"); you may not use this file except in compliance with
 * the License. You may obtain a copy of the License at
 *
 *     http://www.apache.org/licenses/LICENSE-2.0
 *
 * Unless required by applicable law or agreed to in writing, software distributed under the License is distributed on
 * an "AS IS" BASIS, WITHOUT WARRANTIES OR CONDITIONS OF ANY KIND, either express or implied. See the License for the
 * specific language governing permissions and limitations under the License.
 *
 **********************************************************************************************************************/

package eu.stratosphere.streaming.api.streamcomponent;

import java.io.ByteArrayInputStream;
import java.io.IOException;
import java.io.ObjectInputStream;
import java.util.ConcurrentModificationException;
import java.util.LinkedList;
import java.util.List;

import org.apache.commons.logging.Log;
import org.apache.commons.logging.LogFactory;

import eu.stratosphere.configuration.Configuration;
import eu.stratosphere.nephele.event.task.AbstractTaskEvent;
import eu.stratosphere.nephele.event.task.EventListener;
import eu.stratosphere.nephele.io.ChannelSelector;
import eu.stratosphere.nephele.io.RecordWriter;
import eu.stratosphere.nephele.template.AbstractInvokable;
import eu.stratosphere.streaming.api.invokable.DefaultSinkInvokable;
import eu.stratosphere.streaming.api.invokable.DefaultTaskInvokable;
import eu.stratosphere.streaming.api.invokable.RecordInvokable;
import eu.stratosphere.streaming.api.invokable.UserSinkInvokable;
import eu.stratosphere.streaming.api.streamrecord.StreamRecord;
import eu.stratosphere.streaming.api.streamrecord.UID;
import eu.stratosphere.streaming.faulttolerance.AckEvent;
import eu.stratosphere.streaming.faulttolerance.AckEventListener;
import eu.stratosphere.streaming.faulttolerance.FailEvent;
import eu.stratosphere.streaming.faulttolerance.FailEventListener;
import eu.stratosphere.streaming.faulttolerance.FaultToleranceType;
import eu.stratosphere.streaming.faulttolerance.FaultToleranceUtil;
import eu.stratosphere.streaming.partitioner.DefaultPartitioner;
import eu.stratosphere.streaming.partitioner.FieldsPartitioner;

public final class StreamComponentHelper<T extends AbstractInvokable> {
	private static final Log log = LogFactory.getLog(StreamComponentHelper.class);
	private static int numComponents = 0;

	public static int newComponent() {
		numComponents++;
		return numComponents;
	}

	public RecordInvoker setFaultTolerance(FaultToleranceUtil util, FaultToleranceType type,
			Configuration config, List<RecordWriter<StreamRecord>> outputs, int taskInstanceID,
			String name, int[] numberOfOutputChannels) {
		type = FaultToleranceType.from(config.getInteger("faultToleranceType", 0));

		RecordInvoker invoker = getRecordInvoker(type);
		switch (type) {
		case AT_LEAST_ONCE:
		case EXACTLY_ONCE:
			util = new FaultToleranceUtil(type, outputs, taskInstanceID, name,
					numberOfOutputChannels);
			break;
		case NONE:
		default:
			util = null;
			break;
		}
		return invoker;
	}

	public RecordInvoker getRecordInvoker(FaultToleranceType type) {
		switch (type) {
		case AT_LEAST_ONCE:
		case EXACTLY_ONCE:
			return new InvokerWithFaultTolerance();
		case NONE:
		default:
			return new Invoker();
		}
	}

	public void setAckListener(FaultToleranceUtil recordBuffer, int sourceInstanceID,
			List<RecordWriter<StreamRecord>> outputs) {

		EventListener[] ackListeners = new EventListener[outputs.size()];

		for (int i = 0; i < outputs.size(); i++) {
			ackListeners[i] = new AckEventListener(sourceInstanceID, recordBuffer, i);
			outputs.get(i).subscribeToEvent(ackListeners[i], AckEvent.class);
		}

	}

	public void setFailListener(FaultToleranceUtil recordBuffer, int sourceInstanceID,
			List<RecordWriter<StreamRecord>> outputs) {

		EventListener[] failListeners = new EventListener[outputs.size()];

		for (int i = 0; i < outputs.size(); i++) {
			failListeners[i] = new FailEventListener(sourceInstanceID, recordBuffer, i);
			outputs.get(i).subscribeToEvent(failListeners[i], FailEvent.class);
		}

	}

	public void setConfigInputs(T taskBase, Configuration taskConfiguration,
			List<StreamRecordReader<StreamRecord>> inputs) throws StreamComponentException {
		int numberOfInputs = taskConfiguration.getInteger("numberOfInputs", 0);
		for (int i = 0; i < numberOfInputs; i++) {

			if (taskBase instanceof StreamTask) {
				inputs.add(new StreamRecordReader<StreamRecord>((StreamTask) taskBase,
						StreamRecord.class));
			} else if (taskBase instanceof StreamSink) {
				inputs.add(new StreamRecordReader<StreamRecord>((StreamSink) taskBase,
						StreamRecord.class));
			} else {
				throw new StreamComponentException("Nonsupported object passed to setConfigInputs");
			}
		}
	}

	public void setConfigOutputs(T taskBase, Configuration taskConfiguration,
			List<RecordWriter<StreamRecord>> outputs,
			List<ChannelSelector<StreamRecord>> partitioners) throws StreamComponentException {
		int numberOfOutputs = taskConfiguration.getInteger("numberOfOutputs", 0);
		for (int i = 0; i < numberOfOutputs; i++) {
			setPartitioner(taskConfiguration, i, partitioners);
		}
		for (ChannelSelector<StreamRecord> outputPartitioner : partitioners) {
			if (taskBase instanceof StreamTask) {
				outputs.add(new RecordWriter<StreamRecord>((StreamTask) taskBase,
						StreamRecord.class, outputPartitioner));
			} else if (taskBase instanceof StreamSource) {
				outputs.add(new RecordWriter<StreamRecord>((StreamSource) taskBase,
						StreamRecord.class, outputPartitioner));
			} else {
				throw new StreamComponentException("Nonsupported object passed to setConfigOutputs");
			}
		}
	}

	public UserSinkInvokable getUserFunction(Configuration taskConfiguration) {
<<<<<<< HEAD

=======
>>>>>>> c0fab19d
		Class<? extends UserSinkInvokable> userFunctionClass = taskConfiguration.getClass(
				"userfunction", DefaultSinkInvokable.class, UserSinkInvokable.class);
		UserSinkInvokable userFunction = null;

		byte[] userFunctionSerialized = taskConfiguration.getBytes("serializedudf", null);

		if (userFunctionSerialized != null) {
			try {
				ObjectInputStream ois = new ObjectInputStream(new ByteArrayInputStream(
						userFunctionSerialized));
				userFunction = (UserSinkInvokable) ois.readObject();
			} catch (Exception e) {
				log.error("Cannot instanciate user function: " + userFunctionClass.getSimpleName());
			}
		} else {

			try {
				userFunction = userFunctionClass.newInstance();
			} catch (Exception e) {
				log.error("Cannot instanciate user function: " + userFunctionClass.getSimpleName());
			}
		}

		return userFunction;
	}

	// TODO consider logging stack trace!
	public StreamInvokableComponent getUserFunction(Configuration taskConfiguration,
			List<RecordWriter<StreamRecord>> outputs, int instanceID, String name,
			FaultToleranceUtil recordBuffer) {

		// Default value is a TaskInvokable even if it was called from a source
		Class<? extends StreamInvokableComponent> userFunctionClass = taskConfiguration.getClass(
				"userfunction", DefaultTaskInvokable.class, StreamInvokableComponent.class);
		StreamInvokableComponent userFunction = null;
		FaultToleranceType faultToleranceType = FaultToleranceType.from(taskConfiguration
				.getInteger("faultToleranceBuffer", 0));

<<<<<<< HEAD
		byte[] userFunctionSerialized = taskConfiguration.getBytes("serializedudf", null);

		if (userFunctionSerialized != null) {
			try {
				ObjectInputStream ois = new ObjectInputStream(new ByteArrayInputStream(
						userFunctionSerialized));
				userFunction = (StreamInvokableComponent) ois.readObject();
				userFunction.declareOutputs(outputs, instanceID, name, recordBuffer);
			} catch (Exception e) {
				log.error("Cannot instanciate user function: " + userFunctionClass.getSimpleName());
			}
		} else {

			try {
				userFunction = userFunctionClass.newInstance();
				userFunction.declareOutputs(outputs, instanceID, name, recordBuffer);
			} catch (InstantiationException e) {
				log.error("Cannot instanciate user function: " + userFunctionClass.getSimpleName());
			} catch (Exception e) {
				log.error("Cannot use user function: " + userFunctionClass.getSimpleName());
			}
=======
		try {
			userFunction = userFunctionClass.newInstance();
			userFunction
					.declareOutputs(outputs, instanceID, name, recordBuffer, faultToleranceType);
		} catch (InstantiationException e) {
			log.error("Cannot instanciate user function: " + userFunctionClass.getSimpleName());
			// log.error(e.getStackTrace());
		} catch (Exception e) {
			log.error("Cannot use user function: " + userFunctionClass.getSimpleName());
			// log.error(e.getStackTrace());
>>>>>>> c0fab19d
		}
		return userFunction;
	}

	// TODO find a better solution for this
	public void threadSafePublish(AbstractTaskEvent event, StreamRecordReader<StreamRecord> input)
			throws InterruptedException, IOException {

		boolean concurrentModificationOccured = false;
		while (!concurrentModificationOccured) {
			try {
				input.publishEvent(event);
				concurrentModificationOccured = true;
			} catch (ConcurrentModificationException exeption) {
				log.trace("Waiting to publish " + event.getClass());
			}
		}
	}

	private void setPartitioner(Configuration taskConfiguration, int nrOutput,
			List<ChannelSelector<StreamRecord>> partitioners) {
		Class<? extends ChannelSelector<StreamRecord>> partitioner = taskConfiguration.getClass(
				"partitionerClass_" + nrOutput, DefaultPartitioner.class, ChannelSelector.class);

		try {
			if (partitioner.equals(FieldsPartitioner.class)) {
				int keyPosition = taskConfiguration
						.getInteger("partitionerIntParam_" + nrOutput, 1);

				partitioners.add(partitioner.getConstructor(int.class).newInstance(keyPosition));

			} else {
				partitioners.add(partitioner.newInstance());
			}
			log.trace("Partitioner set: " + partitioner.getSimpleName() + " with " + nrOutput
					+ " outputs");
		} catch (Exception e) {
			log.error("Error while setting partitioner: " + partitioner.getSimpleName() + " with "
					+ nrOutput + " outputs", e);
		}
	}

<<<<<<< HEAD
	public void invokeRecords(RecordInvokable userFunction,
=======
	public void invokeRecords(RecordInvoker invoker, RecordInvokable userFunction,
>>>>>>> c0fab19d
			List<StreamRecordReader<StreamRecord>> inputs, String name) throws Exception {
		List<StreamRecordReader<StreamRecord>> closedInputs = new LinkedList<StreamRecordReader<StreamRecord>>();
		boolean hasInput = true;
		while (hasInput) {
			hasInput = false;
			for (StreamRecordReader<StreamRecord> input : inputs) {
				if (input.hasNext()) {
					hasInput = true;
<<<<<<< HEAD
					StreamRecord record = input.next();
					// UID id = record.getId();
					userFunction.invoke(record);
					// threadSafePublish(new AckEvent(id), input);
					// log.debug("ACK: " + id + " -- " + name);
=======
					invoker.call(name, userFunction, input);
>>>>>>> c0fab19d
				} else if (input.isInputClosed()) {
					closedInputs.add(input);
				}
			}
			inputs.removeAll(closedInputs);
		}
	}

	public static interface RecordInvoker {
		void call(String name, RecordInvokable userFunction, StreamRecordReader<StreamRecord> input)
				throws Exception;
	}

	public class InvokerWithFaultTolerance implements RecordInvoker {
		@Override
		public void call(String name, RecordInvokable userFunction,
				StreamRecordReader<StreamRecord> input) throws Exception {
			StreamRecord record = input.next();
			UID id = record.getId();
			userFunction.invoke(record);
			threadSafePublish(new AckEvent(id), input);
			log.debug("ACK: " + id + " -- " + name);
		}
	}

	public static class Invoker implements RecordInvoker {
		@Override
		public void call(String name, RecordInvokable userFunction,
				StreamRecordReader<StreamRecord> input) throws Exception {
			StreamRecord record = input.next();
			userFunction.invoke(record);
		}
	}

}<|MERGE_RESOLUTION|>--- conflicted
+++ resolved
@@ -148,10 +148,7 @@
 	}
 
 	public UserSinkInvokable getUserFunction(Configuration taskConfiguration) {
-<<<<<<< HEAD
-
-=======
->>>>>>> c0fab19d
+
 		Class<? extends UserSinkInvokable> userFunctionClass = taskConfiguration.getClass(
 				"userfunction", DefaultSinkInvokable.class, UserSinkInvokable.class);
 		UserSinkInvokable userFunction = null;
@@ -190,7 +187,6 @@
 		FaultToleranceType faultToleranceType = FaultToleranceType.from(taskConfiguration
 				.getInteger("faultToleranceBuffer", 0));
 
-<<<<<<< HEAD
 		byte[] userFunctionSerialized = taskConfiguration.getBytes("serializedudf", null);
 
 		if (userFunctionSerialized != null) {
@@ -198,7 +194,7 @@
 				ObjectInputStream ois = new ObjectInputStream(new ByteArrayInputStream(
 						userFunctionSerialized));
 				userFunction = (StreamInvokableComponent) ois.readObject();
-				userFunction.declareOutputs(outputs, instanceID, name, recordBuffer);
+				userFunction.declareOutputs(outputs, instanceID, name, recordBuffer, faultToleranceType);
 			} catch (Exception e) {
 				log.error("Cannot instanciate user function: " + userFunctionClass.getSimpleName());
 			}
@@ -206,24 +202,13 @@
 
 			try {
 				userFunction = userFunctionClass.newInstance();
-				userFunction.declareOutputs(outputs, instanceID, name, recordBuffer);
+				userFunction.declareOutputs(outputs, instanceID, name, recordBuffer, faultToleranceType);
 			} catch (InstantiationException e) {
 				log.error("Cannot instanciate user function: " + userFunctionClass.getSimpleName());
 			} catch (Exception e) {
 				log.error("Cannot use user function: " + userFunctionClass.getSimpleName());
 			}
-=======
-		try {
-			userFunction = userFunctionClass.newInstance();
-			userFunction
-					.declareOutputs(outputs, instanceID, name, recordBuffer, faultToleranceType);
-		} catch (InstantiationException e) {
-			log.error("Cannot instanciate user function: " + userFunctionClass.getSimpleName());
-			// log.error(e.getStackTrace());
-		} catch (Exception e) {
-			log.error("Cannot use user function: " + userFunctionClass.getSimpleName());
-			// log.error(e.getStackTrace());
->>>>>>> c0fab19d
+
 		}
 		return userFunction;
 	}
@@ -266,11 +251,8 @@
 		}
 	}
 
-<<<<<<< HEAD
-	public void invokeRecords(RecordInvokable userFunction,
-=======
+
 	public void invokeRecords(RecordInvoker invoker, RecordInvokable userFunction,
->>>>>>> c0fab19d
 			List<StreamRecordReader<StreamRecord>> inputs, String name) throws Exception {
 		List<StreamRecordReader<StreamRecord>> closedInputs = new LinkedList<StreamRecordReader<StreamRecord>>();
 		boolean hasInput = true;
@@ -279,15 +261,7 @@
 			for (StreamRecordReader<StreamRecord> input : inputs) {
 				if (input.hasNext()) {
 					hasInput = true;
-<<<<<<< HEAD
-					StreamRecord record = input.next();
-					// UID id = record.getId();
-					userFunction.invoke(record);
-					// threadSafePublish(new AckEvent(id), input);
-					// log.debug("ACK: " + id + " -- " + name);
-=======
 					invoker.call(name, userFunction, input);
->>>>>>> c0fab19d
 				} else if (input.isInputClosed()) {
 					closedInputs.add(input);
 				}
