--- conflicted
+++ resolved
@@ -83,16 +83,11 @@
 			numberOfOutputChannels[i] = taskConfiguration.getInteger("channels_" + i, 0);
 		}
 
-<<<<<<< HEAD
-		recordBuffer = new FaultToleranceUtil(outputs, sourceInstanceID, name,
-				numberOfOutputChannels);
-=======
 		// recordBuffer = new FaultToleranceUtil(outputs, sourceInstanceID,name,
 		// numberOfOutputChannels);
 		invoker = streamSourceHelper.setFaultTolerance(recordBuffer, faultToleranceType,
 				taskConfiguration, outputs, sourceInstanceID, name, numberOfOutputChannels);
 
->>>>>>> c0fab19d
 		userFunction = (UserSourceInvokable) streamSourceHelper.getUserFunction(taskConfiguration,
 				outputs, sourceInstanceID, name, recordBuffer);
 		streamSourceHelper.setAckListener(recordBuffer, sourceInstanceID, outputs);
