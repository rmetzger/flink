--- conflicted
+++ resolved
@@ -1,124 +1,120 @@
-/***********************************************************************************************************************
- *
- * Copyright (C) 2010-2014 by the Stratosphere project (http://stratosphere.eu)
- *
- * Licensed under the Apache License, Version 2.0 (the "License"); you may not use this file except in compliance with
- * the License. You may obtain a copy of the License at
- *
- *     http://www.apache.org/licenses/LICENSE-2.0
- *
- * Unless required by applicable law or agreed to in writing, software distributed under the License is distributed on
- * an "AS IS" BASIS, WITHOUT WARRANTIES OR CONDITIONS OF ANY KIND, either express or implied. See the License for the
- * specific language governing permissions and limitations under the License.
- *
- **********************************************************************************************************************/
+/***********************************************************************************************************************
+ *
+ * Copyright (C) 2010-2014 by the Stratosphere project (http://stratosphere.eu)
+ *
+ * Licensed under the Apache License, Version 2.0 (the "License"); you may not use this file except in compliance with
+ * the License. You may obtain a copy of the License at
+ *
+ *     http://www.apache.org/licenses/LICENSE-2.0
+ *
+ * Unless required by applicable law or agreed to in writing, software distributed under the License is distributed on
+ * an "AS IS" BASIS, WITHOUT WARRANTIES OR CONDITIONS OF ANY KIND, either express or implied. See the License for the
+ * specific language governing permissions and limitations under the License.
+ *
+ **********************************************************************************************************************/
+
+package eu.stratosphere.streaming.rabbitmq;
+
+import java.net.InetSocketAddress;
+
+import com.rabbitmq.client.Channel;
+import com.rabbitmq.client.Connection;
+import com.rabbitmq.client.ConnectionFactory;
+import com.rabbitmq.client.QueueingConsumer;
+
+import eu.stratosphere.api.java.tuple.Tuple1;
+import eu.stratosphere.client.minicluster.NepheleMiniCluster;
+import eu.stratosphere.client.program.Client;
+import eu.stratosphere.configuration.Configuration;
+import eu.stratosphere.nephele.jobgraph.JobGraph;
+import eu.stratosphere.streaming.api.JobGraphBuilder;
+import eu.stratosphere.streaming.api.invokable.UserSinkInvokable;
+import eu.stratosphere.streaming.api.invokable.UserSourceInvokable;
+import eu.stratosphere.streaming.api.streamrecord.StreamRecord;
+import eu.stratosphere.streaming.faulttolerance.FaultToleranceType;
+
+public class RMQTopology {
+
+	public static class RMQSource extends UserSourceInvokable {
+		private static final long serialVersionUID = 1L;
+
+		private final String QUEUE_NAME;
+		private final String HOST_NAME;
+
+		StreamRecord record = new StreamRecord(new Tuple1<String>());
+
+		public RMQSource(String HOST_NAME, String QUEUE_NAME) {
+			this.HOST_NAME = HOST_NAME;
+			this.QUEUE_NAME = QUEUE_NAME;
+
+		}
+
+		@Override
+		public void invoke() throws Exception {
+
+			ConnectionFactory factory = new ConnectionFactory();
+			factory.setHost(HOST_NAME);
+			Connection connection = factory.newConnection();
+			Channel channel = connection.createChannel();
+
+			channel.queueDeclare(QUEUE_NAME, false, false, false, null);
+
+			QueueingConsumer consumer = new QueueingConsumer(channel);
+			channel.basicConsume(QUEUE_NAME, true, consumer);
+
+			while (true) {
+				QueueingConsumer.Delivery delivery = consumer.nextDelivery();
+				String message = new String(delivery.getBody());
+				if (message.equals("quit")) {
+					break;
+				}
+				record.setString(0, message);
+				emit(record);
+			}
+			connection.close();
+		}
+
+	}
+
+	public static class Sink extends UserSinkInvokable {
+		private static final long serialVersionUID = 1L;
+
+		@Override
+		public void invoke(StreamRecord record) throws Exception {
+			System.out.println(record.getString(0));
+		}
+	}
+
+	private static JobGraph getJobGraph() throws Exception {
 
-package eu.stratosphere.streaming.rabbitmq;
-
-import java.net.InetSocketAddress;
-
-import com.rabbitmq.client.Channel;
-import com.rabbitmq.client.Connection;
-import com.rabbitmq.client.ConnectionFactory;
-import com.rabbitmq.client.QueueingConsumer;
-
-import eu.stratosphere.api.java.tuple.Tuple1;
-import eu.stratosphere.client.minicluster.NepheleMiniCluster;
-import eu.stratosphere.client.program.Client;
-import eu.stratosphere.configuration.Configuration;
-import eu.stratosphere.nephele.jobgraph.JobGraph;
-import eu.stratosphere.streaming.api.JobGraphBuilder;
-import eu.stratosphere.streaming.api.invokable.UserSinkInvokable;
-import eu.stratosphere.streaming.api.invokable.UserSourceInvokable;
-import eu.stratosphere.streaming.api.streamrecord.StreamRecord;
-import eu.stratosphere.streaming.faulttolerance.FaultToleranceType;
-
-public class RMQTopology {
-
-	public static class RMQSource extends UserSourceInvokable {
-		private static final long serialVersionUID = 1L;
-
-		private final String QUEUE_NAME;
-		private final String HOST_NAME;
-
-		StreamRecord record = new StreamRecord(new Tuple1<String>());
-
-		public RMQSource(String HOST_NAME, String QUEUE_NAME) {
-			this.HOST_NAME = HOST_NAME;
-			this.QUEUE_NAME = QUEUE_NAME;
-
-		}
-
-		@Override
-		public void invoke() throws Exception {
-
-			ConnectionFactory factory = new ConnectionFactory();
-			factory.setHost(HOST_NAME);
-			Connection connection = factory.newConnection();
-			Channel channel = connection.createChannel();
-
-			channel.queueDeclare(QUEUE_NAME, false, false, false, null);
-
-			QueueingConsumer consumer = new QueueingConsumer(channel);
-			channel.basicConsume(QUEUE_NAME, true, consumer);
-
-			while (true) {
-				QueueingConsumer.Delivery delivery = consumer.nextDelivery();
-				String message = new String(delivery.getBody());
-				if (message.equals("quit")) {
-					break;
-				}
-				record.setString(0, message);
-				emit(record);
-			}
-			connection.close();
-		}
-
-	}
-
-	public static class Sink extends UserSinkInvokable {
-		private static final long serialVersionUID = 1L;
-
-		@Override
-		public void invoke(StreamRecord record) throws Exception {
-			System.out.println(record.getString(0));
-		}
-	}
-
-	private static JobGraph getJobGraph() throws Exception {
-<<<<<<< HEAD
-		JobGraphBuilder graphBuilder = new JobGraphBuilder("RMQ");
-		graphBuilder.setSource("Source", new RMQSource("localhost", "hello"), 1, 1);
-=======
-		JobGraphBuilder graphBuilder = new JobGraphBuilder("RMQ", FaultToleranceType.NONE);
-		graphBuilder.setSource("Source", RMQSource.class, 1, 1);
->>>>>>> c0fab19d
-		graphBuilder.setSink("Sink", Sink.class, 1, 1);
-
-		graphBuilder.shuffleConnect("Source", "Sink");
-
-		return graphBuilder.getJobGraph();
-	}
-
-	public static void main(String[] args) {
-
-		try {
-			JobGraph jG = getJobGraph();
-			Configuration configuration = jG.getJobConfiguration();
-
-			System.out.println("Running in Local mode");
-			NepheleMiniCluster exec = new NepheleMiniCluster();
-
-			exec.start();
-
-			Client client = new Client(new InetSocketAddress("localhost", 6498), configuration);
-
-			client.run(jG, true);
-
-			exec.stop();
-		} catch (Exception e) {
-
-		}
-	}
-
-}
+		JobGraphBuilder graphBuilder = new JobGraphBuilder("RMQ", FaultToleranceType.NONE);
+		graphBuilder.setSource("Source", new RMQSource("localhost", "hello"), 1, 1);
+		graphBuilder.setSink("Sink", Sink.class, 1, 1);
+
+		graphBuilder.shuffleConnect("Source", "Sink");
+
+		return graphBuilder.getJobGraph();
+	}
+
+	public static void main(String[] args) {
+
+		try {
+			JobGraph jG = getJobGraph();
+			Configuration configuration = jG.getJobConfiguration();
+
+			System.out.println("Running in Local mode");
+			NepheleMiniCluster exec = new NepheleMiniCluster();
+
+			exec.start();
+
+			Client client = new Client(new InetSocketAddress("localhost", 6498), configuration);
+
+			client.run(jG, true);
+
+			exec.stop();
+		} catch (Exception e) {
+
+		}
+	}
+
+}