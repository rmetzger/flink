--- conflicted
+++ resolved
@@ -27,11 +27,7 @@
 
 	@Override
 	public void invoke() throws Exception {
-<<<<<<< HEAD
-		for (int i = 0; i < 2; i++) {
-=======
 		for (int i = 0; i < 1; i++) {
->>>>>>> 48b21c5c
 			emit(mottoRecord);
 		}
 	}
