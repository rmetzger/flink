/***********************************************************************************************************************
 *
 * Copyright (C) 2010-2014 by the Stratosphere project (http://stratosphere.eu)
 *
 * Licensed under the Apache License, Version 2.0 (the "License"); you may not use this file except in compliance with
 * the License. You may obtain a copy of the License at
 *
 *     http://www.apache.org/licenses/LICENSE-2.0
 *
 * Unless required by applicable law or agreed to in writing, software distributed under the License is distributed on
 * an "AS IS" BASIS, WITHOUT WARRANTIES OR CONDITIONS OF ANY KIND, either express or implied. See the License for the
 * specific language governing permissions and limitations under the License.
 *
 **********************************************************************************************************************/

package eu.stratosphere.streaming.test.wordcount;

import java.util.HashMap;
import java.util.Map;

import eu.stratosphere.streaming.api.StreamRecord;
import eu.stratosphere.streaming.api.invokable.UserTaskInvokable;
import eu.stratosphere.types.IntValue;
import eu.stratosphere.types.StringValue;

public class WordCountCounter extends UserTaskInvokable {

	private Map<String, Integer> wordCounts = new HashMap<String, Integer>();
	private StringValue wordValue = new StringValue("");
	private IntValue countValue = new IntValue(1);
	private String word = "";
<<<<<<< HEAD
	private Record outputRecord = new Record(2);
=======
	private StreamRecord outputRecord = new StreamRecord(2);
>>>>>>> 48b21c5c
	private int count = 1;

	@Override
	public void invoke(StreamRecord record) throws Exception {
		wordValue = (StringValue) record.getField(0);
		word = wordValue.getValue();
		if (wordCounts.containsKey(word)) {
			count = wordCounts.get(word) + 1;
			wordCounts.put(word, count);
			countValue.setValue(count);
		} else {
			wordCounts.put(word, 1);
			countValue.setValue(1);
<<<<<<< HEAD
=======
			outputRecord.setField(0, wordValue);
			outputRecord.setField(1, countValue);
			emit(outputRecord);
>>>>>>> 48b21c5c
		}
		outputRecord.setField(0, wordValue);
		outputRecord.setField(1, countValue);
		emit(outputRecord);
	}
}<|MERGE_RESOLUTION|>--- conflicted
+++ resolved
@@ -29,11 +29,7 @@
 	private StringValue wordValue = new StringValue("");
 	private IntValue countValue = new IntValue(1);
 	private String word = "";
-<<<<<<< HEAD
-	private Record outputRecord = new Record(2);
-=======
 	private StreamRecord outputRecord = new StreamRecord(2);
->>>>>>> 48b21c5c
 	private int count = 1;
 
 	@Override
@@ -47,12 +43,6 @@
 		} else {
 			wordCounts.put(word, 1);
 			countValue.setValue(1);
-<<<<<<< HEAD
-=======
-			outputRecord.setField(0, wordValue);
-			outputRecord.setField(1, countValue);
-			emit(outputRecord);
->>>>>>> 48b21c5c
 		}
 		outputRecord.setField(0, wordValue);
 		outputRecord.setField(1, countValue);
