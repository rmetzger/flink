--- conflicted
+++ resolved
@@ -27,13 +27,8 @@
 
 	@Override
 	public void invoke(StreamRecord record) throws Exception {
-<<<<<<< HEAD
-		sentence = (StringValue) record.getRecord(0).getField(0);
-		// System.out.println("to split: " + sentence.getValue());
-=======
 		sentence = (StringValue) record.getRecord(0)[0];
 		System.out.println("to split: " + sentence.getValue());
->>>>>>> d299c0a7
 		words = sentence.getValue().split(" ");
 		for (CharSequence word : words) {
 			wordValue.setValue(word);
