/***********************************************************************************************************************
 *
 * Copyright (C) 2010-2014 by the Stratosphere project (http://stratosphere.eu)
 *
 * Licensed under the Apache License, Version 2.0 (the "License"); you may not use this file except in compliance with
 * the License. You may obtain a copy of the License at
 *
 *     http://www.apache.org/licenses/LICENSE-2.0
 *
 * Unless required by applicable law or agreed to in writing, software distributed under the License is distributed on
 * an "AS IS" BASIS, WITHOUT WARRANTIES OR CONDITIONS OF ANY KIND, either express or implied. See the License for the
 * specific language governing permissions and limitations under the License.
 *
 **********************************************************************************************************************/

package eu.stratosphere.streaming.api;

import java.util.ArrayList;
import java.util.List;

import eu.stratosphere.api.java.functions.FilterFunction;
import eu.stratosphere.api.java.functions.FlatMapFunction;
import eu.stratosphere.api.java.functions.GroupReduceFunction;
import eu.stratosphere.api.java.functions.MapFunction;
import eu.stratosphere.api.java.tuple.Tuple;
import eu.stratosphere.streaming.api.StreamExecutionEnvironment.ConnectionType;
import eu.stratosphere.streaming.api.function.SinkFunction;
import eu.stratosphere.streaming.api.invokable.BatchReduceInvokable;
import eu.stratosphere.streaming.api.invokable.FilterInvokable;
import eu.stratosphere.streaming.api.invokable.FlatMapInvokable;
import eu.stratosphere.streaming.api.invokable.MapInvokable;
import eu.stratosphere.types.TypeInformation;

/**
 * A DataStream represents a stream of elements of the same type. A DataStream
 * can be transformed into another DataStream by applying a transformation as
 * for example
 * <ul>
 * <li>{@link DataStream#map},</li>
 * <li>{@link DataStream#filter}, or</li>
 * <li>{@link DataStream#batchReduce}.</li>
 * </ul>
 * 
 * @param <T>
 *            The type of the DataStream, i.e., the type of the elements of the
 *            DataStream.
 */
public class DataStream<T extends Tuple> {

<<<<<<< HEAD
	private static Integer counter = 0;
	private final StreamExecutionEnvironment environment;
	private TypeInformation<T> type;
	private String id;
	private String userDefinedName;
	private OutputSelector<T> outputSelector;
=======
	protected static Integer counter = 0;
	protected final StreamExecutionEnvironment environment;
	protected TypeInformation<T> type;
	protected String id;
>>>>>>> a58826f3
	int dop;
	List<String> connectIDs;
	List<ConnectionType> ctypes;
	List<Integer> cparams;
	List<Integer> batchSizes;

	/**
	 * Create a new {@link DataStream} in the given execution environment
	 * 
	 * @param environment
	 *            StreamExecutionEnvironment
	 * @param operatorType
	 *            The type of the operator in the component
	 */
	protected DataStream(StreamExecutionEnvironment environment, String operatorType) {
		if (environment == null) {
			throw new NullPointerException("context is null");
		}

		// TODO add name based on component number an preferable sequential id
		counter++;
		this.id = operatorType + "-" + counter.toString();
		this.environment = environment;
		initConnections();

	}

	/**
	 * Create a new {@link DataStream} in the given environment with the given
	 * id
	 * 
	 * @param environment
	 *            StreamExecutionEnvironment
	 * @param id
	 *            The id of the DataStream
	 */
	protected DataStream(StreamExecutionEnvironment environment, String operatorType, String id) {
		this.environment = environment;
		this.id = id;
		initConnections();
	}

	/**
	 * Initialize the connection and partitioning among the connected
	 * {@link DataStream}s.
	 */
	private void initConnections() {
		connectIDs = new ArrayList<String>();
		connectIDs.add(getId());
		ctypes = new ArrayList<StreamExecutionEnvironment.ConnectionType>();
		ctypes.add(ConnectionType.SHUFFLE);
		cparams = new ArrayList<Integer>();
		cparams.add(0);
		batchSizes = new ArrayList<Integer>();
		batchSizes.add(1);

	}

	/**
	 * Creates an identical {@link DataStream}.
	 * 
	 * @return The DataStream copy.
	 */
	public DataStream<T> copy() {
		DataStream<T> copiedStream = new DataStream<T>(environment, "", getId());
		copiedStream.type = this.type;

		copiedStream.connectIDs = new ArrayList<String>(this.connectIDs);

		copiedStream.ctypes = new ArrayList<StreamExecutionEnvironment.ConnectionType>(this.ctypes);
		copiedStream.cparams = new ArrayList<Integer>(this.cparams);
		copiedStream.batchSizes = new ArrayList<Integer>(this.batchSizes);
		copiedStream.dop = this.dop;
		return copiedStream;
	}

	StreamExecutionEnvironment getEnvironment(){
		return environment;
	}
	
	/**
	 * Returns the ID of the {@link DataStream}.
	 * 
	 * @return ID of the datastream
	 */
	public String getId() {
		return id;
	}

	/**
	 * Sets the degree of parallelism for this operator. The degree must be 1 or
	 * more.
	 * 
	 * @param dop
	 *            The degree of parallelism for this operator.
	 * @return The operator with set degree of parallelism.
	 */
	public DataStream<T> setParallelism(int dop) {
		if (dop < 1) {
			throw new IllegalArgumentException("The parallelism of an operator must be at least 1.");
		}
		this.dop = dop;

		environment.setOperatorParallelism(this);

		return this.copy();

	}

	/**
	 * Gets the degree of parallelism for this operator.
	 * 
	 * @return The parallelism set for this operator.
	 */
	public int getParallelism() {
		return this.dop;
	}

	/**
	 * Groups a number of consecutive elements from the {@link DataStream} to
	 * increase network throughput. It has no effect on the operators applied to
	 * the DataStream.
	 * 
	 * @param batchSize
	 *            The number of elements to group.
	 * @return The DataStream with batching set.
	 */
	public DataStream<T> batch(int batchSize) {
		DataStream<T> returnStream = copy();

		if (batchSize < 1) {
			throw new IllegalArgumentException("Batch size must be positive.");
		}

		for (int i = 0; i < returnStream.batchSizes.size(); i++) {
			returnStream.batchSizes.set(i, batchSize);
		}
		return returnStream;
	}

	/**
	 * Gives the data transformation a user defined name in order to use at
	 * directed outputs
	 * 
	 * @param name
	 *            The name to set
	 * @return The named DataStream.
	 */
	public DataStream<T> name(String name) {
		// copy?
		if (name == "") {
			throw new IllegalArgumentException("User defined name must not be empty string");
		}
		
		userDefinedName = name;
		environment.setName(this, name);
		return this;
	}

	/**
	 * Connecting {@link DataStream} outputs with each other for applying joint
	 * operators on them. The DataStreams connected using this operator will be
	 * transformed simultaneously. It creates a joint output of the connected
	 * DataStreams.
	 * 
	 * @param streams
	 *            The DataStreams to connect output with.
	 * @return The connected DataStream.
	 */
	public DataStream<T> connectWith(DataStream<T>... streams) {
		DataStream<T> returnStream = copy();

		for (DataStream<T> stream : streams) {
			addConnection(returnStream, stream);
		}
		return returnStream;
	}

	private DataStream<T> addConnection(DataStream<T> returnStream, DataStream<T> stream) {
		returnStream.connectIDs.addAll(stream.connectIDs);
		returnStream.ctypes.addAll(stream.ctypes);
		returnStream.cparams.addAll(stream.cparams);
		returnStream.batchSizes.addAll(stream.batchSizes);

		return returnStream;
	}

	
	public DataStream<T> directTo(OutputSelector<T> outputSelector) {
		this.outputSelector = outputSelector;
		environment.addDirectedEmit(id, outputSelector);
		return this;
	}
	
	/**
	 * Sets the partitioning of the {@link DataStream} so that the output tuples
	 * are partitioned by their hashcode and are sent to only one component.
	 * 
	 * @param keyposition
	 *            The field used to compute the hashcode.
	 * @return The DataStream with field partitioning set.
	 */
	public DataStream<T> partitionBy(int keyposition) {
		DataStream<T> returnStream = copy();

		for (int i = 0; i < returnStream.ctypes.size(); i++) {
			returnStream.ctypes.set(i, ConnectionType.FIELD);
			returnStream.cparams.set(i, keyposition);
		}
		return returnStream;
	}

	/**
	 * Sets the partitioning of the {@link DataStream} so that the output tuples
	 * are broadcasted to every parallel instance of the next component.
	 * 
	 * @return The DataStream with broadcast partitioning set.
	 */
	public DataStream<T> broadcast() {
		DataStream<T> returnStream = copy();

		for (int i = 0; i < returnStream.ctypes.size(); i++) {
			returnStream.ctypes.set(i, ConnectionType.BROADCAST);
		}
		return returnStream;
	}

	/**
	 * Applies a Map transformation on a {@link DataStream}. The transformation
	 * calls a {@link MapFunction} for each element of the DataStream. Each
	 * MapFunction call returns exactly one element.
	 * 
	 * @param mapper
	 *            The MapFunction that is called for each element of the
	 *            DataStream.
	 * @param <R>
	 *            output type
	 * @return The transformed DataStream.
	 */
	public <R extends Tuple> DataStream<R> map(MapFunction<T, R> mapper) {
		return environment.addFunction("map", this.copy(), mapper, new MapInvokable<T, R>(mapper));

	}

	/**
	 * Applies a FlatMap transformation on a {@link DataStream}. The
	 * transformation calls a FlatMapFunction for each element of the DataSet.
	 * Each FlatMapFunction call can return any number of elements including
	 * none.
	 * 
	 * @param flatMapper
	 *            The FlatMapFunction that is called for each element of the
	 *            DataStream
	 * 
	 * @param <R>
	 *            output type
	 * @return The transformed DataStream.
	 */
	public <R extends Tuple> DataStream<R> flatMap(FlatMapFunction<T, R> flatMapper) {
		return environment.addFunction("flatMap", this.copy(), flatMapper,
				new FlatMapInvokable<T, R>(flatMapper));
	}

	/**
	 * Applies a Filter transformation on a {@link DataStream}. The
	 * transformation calls a {@link FilterFunction} for each element of the
	 * DataStream and retains only those element for which the function returns
	 * true. Elements for which the function returns false are filtered.
	 * 
	 * @param filter
	 *            The FilterFunction that is called for each element of the
	 *            DataSet.
	 * @return The filtered DataStream.
	 */
	public DataStream<T> filter(FilterFunction<T> filter) {
		return environment.addFunction("filter", this.copy(), filter,
				new FilterInvokable<T>(filter));
	}

	/**
	 * Applies a reduce transformation on preset chunks of the DataStream. The
	 * transformation calls a {@link GroupReduceFunction} for each tuple batch
	 * of the predefined size. Each GroupReduceFunction call can return any
	 * number of elements including none.
	 * 
	 * 
	 * @param reducer
	 *            The GroupReduceFunction that is called for each tuple batch.
	 * @param batchSize
	 *            The number of tuples grouped together in the batch.
	 * @param <R>
	 *            output type
	 * @return The modified DataStream.
	 */
	public <R extends Tuple> DataStream<R> batchReduce(GroupReduceFunction<T, R> reducer,
			int batchSize) {
		return environment.addFunction("batchReduce", batch(batchSize).copy(), reducer,
				new BatchReduceInvokable<T, R>(reducer));
	}

	/**
	 * Adds the given sink to this environment. Only streams with sinks added
	 * will be executed once the {@link StreamExecutionEnvironment#execute()}
	 * method is called.
	 * 
	 * @param sinkFunction
	 *            The object containing the sink's invoke function.
	 * @return The modified DataStream.
	 */
	public DataStream<T> addSink(SinkFunction<T> sinkFunction) {
		return environment.addSink(this.copy(), sinkFunction);
	}

	/**
	 * Writes a DataStream to the standard output stream (stdout). For each
	 * element of the DataStream the result of {@link Object#toString()} is
	 * written.
	 * 
	 * @return The closed DataStream.
	 */
	public DataStream<T> print() {
		return environment.print(this.copy());
	}

	public DataStream<T> addIterationSource() {
		environment.addIterationSource(this);
		return this.copy();
	}

	public DataStream<T> addIterationSink() {
		environment.addIterationSink(this);
		return this;
	}

	public IterativeDataStream<T> iterate() {
		addIterationSource();
		return new IterativeDataStream<T>(this);
	}

	/**
	 * Set the type parameter.
	 * 
	 * @param type
	 *            The type parameter.
	 */
	protected void setType(TypeInformation<T> type) {
		this.type = type;
	}

	/**
	 * Get the type information for this DataStream.
	 * 
	 * @return The type of the generic parameter.
	 */
	public TypeInformation<T> getType() {
		return this.type;
	}
}<|MERGE_RESOLUTION|>--- conflicted
+++ resolved
@@ -47,19 +47,12 @@
  */
 public class DataStream<T extends Tuple> {
 
-<<<<<<< HEAD
-	private static Integer counter = 0;
-	private final StreamExecutionEnvironment environment;
-	private TypeInformation<T> type;
-	private String id;
-	private String userDefinedName;
-	private OutputSelector<T> outputSelector;
-=======
 	protected static Integer counter = 0;
 	protected final StreamExecutionEnvironment environment;
 	protected TypeInformation<T> type;
 	protected String id;
->>>>>>> a58826f3
+	protected String userDefinedName;
+	protected OutputSelector<T> outputSelector;
 	int dop;
 	List<String> connectIDs;
 	List<ConnectionType> ctypes;
