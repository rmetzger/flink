--- conflicted
+++ resolved
@@ -51,22 +51,15 @@
 	protected final StreamExecutionEnvironment environment;
 	protected TypeInformation<T> type;
 	protected String id;
-<<<<<<< HEAD
 	protected int degreeOfParallelism;
+	protected String userDefinedName;
+	protected OutputSelector<T> outputSelector;
 	protected List<String> connectIDs;
 	protected List<ConnectionType> ctypes;
 	protected List<Integer> cparams;
 	protected List<Integer> batchSizes;
-=======
-	protected String userDefinedName;
-	protected OutputSelector<T> outputSelector;
-	int dop;
-	List<String> connectIDs;
-	List<ConnectionType> ctypes;
-	List<Integer> cparams;
-	List<Integer> batchSizes;
->>>>>>> 5d10e71e
-
+
+	
 	/**
 	 * Create a new {@link DataStream} in the given execution environment
 	 * 
