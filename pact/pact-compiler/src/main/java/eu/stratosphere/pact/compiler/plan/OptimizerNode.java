--- conflicted
+++ resolved
@@ -35,12 +35,9 @@
 import eu.stratosphere.pact.common.contract.ReduceContract;
 import eu.stratosphere.pact.common.plan.Visitable;
 import eu.stratosphere.pact.common.plan.Visitor;
-<<<<<<< HEAD
 import eu.stratosphere.pact.common.util.FieldSet;
-=======
 import eu.stratosphere.pact.common.stubs.StubAnnotation.AddSet;
 import eu.stratosphere.pact.common.stubs.StubAnnotation.OutCardBounds;
->>>>>>> 0db9086c
 import eu.stratosphere.pact.compiler.CompilerException;
 import eu.stratosphere.pact.compiler.Costs;
 import eu.stratosphere.pact.compiler.DataStatistics;
@@ -385,7 +382,6 @@
 		return PactType.getType(this.pactContract.getClass());
 	}
 
-<<<<<<< HEAD
 	/**
 	 * Gets the output contract declared on the user function that is wrapped in the PACT of this node.
 	 * 
@@ -395,16 +391,6 @@
 		//return outputContract;
 		return new KeepSet();
 	}
-=======
-//	/**
-//	 * Gets the output contract declared on the user function that is wrapped in the PACT of this node.
-//	 * 
-//	 * @return The declared output contract, or <tt>OutputContract.None</tt>, if none was declared.
-//	 */
-//	public OutputContract getOutputContract() {
-//		return this.outputContract;
-//	}
->>>>>>> 0db9086c
 
 	/**
 	 * Gets the degree of parallelism for the contract represented by this optimizer node.
@@ -568,7 +554,6 @@
 		return this.estimatedNumRecords;
 	}
 
-<<<<<<< HEAD
 	
 	public Map<FieldSet, Long> getEstimatedCardinalities() {
 		return estimatedCardinality;
@@ -580,15 +565,6 @@
 			estimate = -1L;
 		}
 		return estimate;
-=======
-	/**
-	 * Gets the estimated key cardinality of this node's output.
-	 * 
-	 * @return The estimated key cardinality.
-	 */
-	public long getEstimatedKeyCardinality() {
-		return this.estimatedKeyCardinality;
->>>>>>> 0db9086c
 	}
 
 	/**
@@ -720,19 +696,26 @@
 	 */
 	public void computeOutputEstimates(DataStatistics statistics) {
 		
-		List<PactConnection> incomingConnections = getIncomingConnections();
-		ArrayList<OptimizerNode> preds = new ArrayList<OptimizerNode>(incomingConnections.size());
-
-		for (PactConnection connection : incomingConnections) {
-			if (connection.getSourcePact() != null) {
-				preds.add(connection.getSourcePact());
+		boolean allPredsAvailable = true;
+		
+		for (List<PactConnection> incomingConnections : getIncomingConnections()) {
+			if (allPredsAvailable) {
+				for (PactConnection incomingConnection : incomingConnections) {
+					if (incomingConnection.getSourcePact() == null) {
+						allPredsAvailable = false;
+						break;
+					}
+				}	
+			}
+			else {
+				break;
 			}
 		}
 		
 		CompilerHints hints = getPactContract().getCompilerHints();
 
-		// check if preceding node is available
-		if (preds.size() == 0) {
+		// check if preceding nodes are available
+		if (!allPredsAvailable) {
 			// Preceding node is not available, we take hints as given
 			//this.estimatedKeyCardinality = hints.getKeyCardinality();
 			this.estimatedCardinality.putAll(hints.getCardinalities());
@@ -768,13 +751,8 @@
 			
 			// default key cardinality is -1
 			//this.estimatedKeyCardinality = -1;
-			// default output size is equal to output size of previous node
-			if (preds.size() == 1) {
-				this.estimatedOutputSize = preds.get(0).estimatedOutputSize;	
-			}
-			else {
-				this.estimatedOutputSize = -1;
-			}
+			// default output cardinality is equal to number of stub calls
+			this.estimatedNumRecords = this.computeNumberOfStubCalls();
 						
 			
 			// ############# output cardinality estimation ##############
